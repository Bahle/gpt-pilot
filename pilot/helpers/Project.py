import json
import os
import re
from typing import Tuple
from utils.style import color_yellow_bold, color_cyan, color_white_bold, color_green
from const.common import IGNORE_FOLDERS, STEPS
<<<<<<< HEAD
from database.database import delete_unconnected_steps_from, delete_all_app_development_data, save_file_snapshot
=======
from database.database import delete_unconnected_steps_from, delete_all_app_development_data, update_app_status
>>>>>>> 6a38b401
from const.ipc import MESSAGE_TYPE
from prompts.prompts import ask_user
from helpers.exceptions.TokenLimitError import TokenLimitError
from utils.questionary import styled_text
from helpers.files import get_files_content, clear_directory, update_file
from helpers.cli import build_directory_tree
from helpers.agents.TechLead import TechLead
from helpers.agents.Developer import Developer
from helpers.agents.Architect import Architect
from helpers.agents.ProductOwner import ProductOwner

from database.models.development_steps import DevelopmentSteps
from database.models.file_snapshot import FileSnapshot
from database.models.files import File
from logger.logger import logger
from utils.dot_gpt_pilot import DotGptPilot


class Project:
<<<<<<< HEAD
    def __init__(self, args, name=None, description=None, user_stories=None, user_tasks=None, architecture=None,
                 development_plan=None, current_step=None, ipc_client_instance=None, enable_dot_pilot_gpt=True):
=======
    def __init__(self, args, name=None, project_description=None, clarifications=None, user_stories=None,
                 user_tasks=None, architecture=None, development_plan=None, current_step=None, ipc_client_instance=None,
                 enable_dot_pilot_gpt=True):
>>>>>>> 6a38b401
        """
        Initialize a project.

        Args:
            args (dict): Project arguments - app_id, (app_type, name), user_id, email, password, step
            name (str, optional): Project name. Default is None.
            description (str, optional): Project description. Default is None.
            user_stories (list, optional): List of user stories. Default is None.
            user_tasks (list, optional): List of user tasks. Default is None.
            architecture (str, optional): Project architecture. Default is None.
            development_plan (str, optional): Development plan. Default is None.
            current_step (str, optional): Current step in the project. Default is None.
        """
        self.args = args
        self.llm_req_num = 0
        self.command_runs_count = 0
        self.user_inputs_count = 0
        self.checkpoints = {
            'last_user_input': None,
            'last_command_run': None,
            'last_development_step': None,
        }
        # TODO make flexible
        self.root_path = ''
        self.skip_until_dev_step = None
        self.skip_steps = None

        self.ipc_client_instance = ipc_client_instance

        # self.restore_files({dev_step_id_to_start_from})

<<<<<<< HEAD
        if current_step is not None:
            self.current_step = current_step
        if name is not None:
            self.name = name
        if description is not None:
            self.description = description
        if user_stories is not None:
            self.user_stories = user_stories
        if user_tasks is not None:
            self.user_tasks = user_tasks
        if architecture is not None:
            self.architecture = architecture
        # if development_plan is not None:
        #     self.development_plan = development_plan
=======
        self.finished = args.get('status') == 'finished'
        self.current_step = current_step
        self.name = name
        self.project_description = project_description
        self.clarifications = clarifications
        self.user_stories = user_stories
        self.user_tasks = user_tasks
        self.architecture = architecture
        self.development_plan = development_plan
>>>>>>> 6a38b401
        self.dot_pilot_gpt = DotGptPilot(log_chat_completions=enable_dot_pilot_gpt)

    def set_root_path(self, root_path: str):
        self.root_path = root_path
        self.dot_pilot_gpt.with_root_path(root_path)

    def start(self):
        """
        Start the project.
        """
        self.project_manager = ProductOwner(self)
        self.project_manager.get_project_description()

        self.project_manager.get_user_stories()
        # self.user_tasks = self.project_manager.get_user_tasks()

        self.architect = Architect(self)
        self.architect.get_architecture()

        self.developer = Developer(self)
        self.developer.set_up_environment()

        self.tech_lead = TechLead(self)
        self.tech_lead.create_development_plan()

        if self.finished:  # once project is finished no need to load all development steps
            print(color_green("✅  Coding"))
            return

        # TODO move to constructor eventually
        if self.args['step'] is not None and STEPS.index(self.args['step']) < STEPS.index('coding'):
            clear_directory(self.root_path)
            delete_all_app_development_data(self.args['app_id'])
            self.skip_steps = False

        if 'skip_until_dev_step' in self.args:
            self.skip_until_dev_step = self.args['skip_until_dev_step']
            if self.args['skip_until_dev_step'] == '0':
                clear_directory(self.root_path)
                delete_all_app_development_data(self.args['app_id'])
                self.skip_steps = False
            elif self.skip_until_dev_step is not None:
                should_overwrite_files = ''
                while should_overwrite_files != 'y' or should_overwrite_files != 'n':
                    should_overwrite_files = styled_text(
                        self,
                        f'Do you want to overwrite the dev step {self.args["skip_until_dev_step"]} code with system changes? Type y/n',
                        ignore_user_input_count=True
                    )

                    logger.info('should_overwrite_files: %s', should_overwrite_files)
                    if should_overwrite_files == 'n':
                        break
                    elif should_overwrite_files == 'y':
                        FileSnapshot.delete().where(
                            FileSnapshot.app == self.app and FileSnapshot.development_step == self.skip_until_dev_step).execute()
                        self.save_files_snapshot(self.skip_until_dev_step)
                        break
        # TODO END

        self.dot_pilot_gpt.write_project(self)
        print(json.dumps({
            "project_stage": "coding"
        }), type='info')
        self.developer.start_coding()

    def finish(self):
        """
        Finish the project.
        """
        while True:
            feature_description = ask_user(self, "Project is finished! Do you want to add any features or changes? "
                                                 "If yes, describe it here and if no, just press ENTER",
                                           require_some_input=False)

            if feature_description == '':
                return

            self.tech_lead.create_feature_plan(feature_description)
            self.developer.start_coding()
            self.tech_lead.create_feature_summary(feature_description)

    def get_directory_tree(self, with_descriptions=False):
        """
        Get the directory tree of the project.

        Args:
            with_descriptions (bool, optional): Whether to include descriptions. Default is False.

        Returns:
            dict: The directory tree.
        """
        # files = {}
        # if with_descriptions and False:
        #     files = File.select().where(File.app_id == self.args['app_id'])
        #     files = {snapshot.name: snapshot for snapshot in files}
        # return build_directory_tree_with_descriptions(self.root_path, ignore=IGNORE_FOLDERS, files=files, add_descriptions=False)
        return build_directory_tree(self.root_path, ignore=IGNORE_FOLDERS)

    def get_test_directory_tree(self):
        """
        Get the directory tree of the tests.

        Returns:
            dict: The directory tree of tests.
        """
        # TODO remove hardcoded path
        return build_directory_tree(self.root_path + '/tests', ignore=IGNORE_FOLDERS)

    def get_all_coded_files(self):
        """
        Get all coded files in the project.

        Returns:
            list: A list of coded files.
        """
        files = File.select().where(File.app_id == self.args['app_id'])

        # TODO temoprary fix to eliminate files that are not in the project
        files = [file for file in files if len(FileSnapshot.select().where(FileSnapshot.file_id == file.id)) > 0]
        # TODO END

        files = self.get_files([file.path + '/' + file.name for file in files])

        # TODO temoprary fix to eliminate files that are not in the project
        files = [file for file in files if file['content'] != '']
        # TODO END

        return files

    def get_files(self, files):
        """
        Get file contents.

        Args:
            files (list): List of file paths.

        Returns:
            list: A list of files with content.
        """
        files_with_content = []
        for file_path in files:
            # TODO this is a hack, fix it
            try:
                name = os.path.basename(file_path)
                relative_path, full_path = self.get_full_file_path(file_path, name)
                file_content = open(full_path, 'r').read()
            except OSError:
                file_content = ''

            files_with_content.append({
                "path": file_path,
                "content": file_content
            })
        return files_with_content

    def save_file(self, data):
        """
        Save a file.

        Args:
            data: { name: 'hello.py', path: 'path/to/hello.py', content: 'print("Hello!")' }
        """
        name = data['name'] if 'name' in data and data['name'] != '' else os.path.basename(data['path'])
        path = data['path'] if 'path' in data else name

        path, full_path = self.get_full_file_path(path, name)
        update_file(full_path, data['content'])

        (File.insert(app=self.app, path=path, name=name, full_path=full_path)
         .on_conflict(
            conflict_target=[File.app, File.name, File.path],
            preserve=[],
            update={'name': name, 'path': path, 'full_path': full_path})
         .execute())

    def get_full_file_path(self, file_path: str, file_name: str) -> Tuple[str, str]:
        file_name = os.path.basename(file_name)

        if file_path.startswith(self.root_path):
            file_path = file_path.replace(self.root_path, '')

        if file_path == file_name:
            file_path = ''
        else:
            are_windows_paths = '\\' in file_path or '\\' in file_name or '\\' in self.root_path
            if are_windows_paths:
                file_path = file_path.replace('\\', '/')

            # Force all paths to be relative to the workspace
            file_path = re.sub(r'^(\w+:/|[/~.]+)', '', file_path, 1)

            # file_path should not include the file name
            if file_path == file_name:
                file_path = ''
            elif file_path.endswith('/' + file_name):
                file_path = file_path.replace('/' + file_name, '')
            elif file_path.endswith('/'):
                file_path = file_path[:-1]

        absolute_path = self.root_path + '/' + file_name if file_path == '' \
            else self.root_path + '/' + file_path + '/' + file_name

        return file_path, absolute_path

    def save_files_snapshot(self, development_step_id):
        files = get_files_content(self.root_path, ignore=IGNORE_FOLDERS)
        development_step, created = DevelopmentSteps.get_or_create(id=development_step_id)

        for file in files:
<<<<<<< HEAD
            print(cyan(f'Saving file {(file["path"])}/{file["name"]}'))
            save_file_snapshot(self, file['path'], file['name'], file['full_path'], development_step, file.get('content', ''))
=======
            print(color_cyan(f'Saving file {(file["path"])}/{file["name"]}'))
            # TODO this can be optimized so we don't go to the db each time
            file_in_db, created = File.get_or_create(
                app=self.app,
                name=file['name'],
                path=file['path'],
                full_path=file['full_path'],
            )

            file_snapshot, created = FileSnapshot.get_or_create(
                app=self.app,
                development_step=development_step,
                file=file_in_db,
                defaults={'content': file.get('content', '')}
            )
            file_snapshot.content = file['content']
            file_snapshot.save()
>>>>>>> 6a38b401

    def restore_files(self, development_step_id):
        development_step = DevelopmentSteps.get(DevelopmentSteps.id == development_step_id)
        file_snapshots = FileSnapshot.select().where(FileSnapshot.development_step == development_step)

        clear_directory(self.root_path, IGNORE_FOLDERS)
        for file_snapshot in file_snapshots:
            # TODO this can be optimized so we don't go to the db each time
            update_file(file_snapshot.file.full_path, file_snapshot.content)

    def delete_all_steps_except_current_branch(self):
        delete_unconnected_steps_from(self.checkpoints['last_development_step'], 'previous_step')
        delete_unconnected_steps_from(self.checkpoints['last_command_run'], 'previous_step')
        delete_unconnected_steps_from(self.checkpoints['last_user_input'], 'previous_step')

    def ask_for_human_intervention(self, message, description=None, cbs={}, convo=None, is_root_task=False):
        answer = ''
        question = color_yellow_bold(message)

        if description is not None:
            question += '\n' + '-' * 100 + '\n' + color_white_bold(description) + '\n' + '-' * 100 + '\n'

        reset_branch_id = None if convo is None else convo.save_branch()

        while answer != 'continue':
            answer = ask_user(self, question,
                              require_some_input=False,
                              hint='If something is wrong, tell me or type "continue" to continue.')

            try:
                if answer in cbs:
                    return cbs[answer](convo)
                elif answer != '':
                    return {'user_input': answer}
            except TokenLimitError as e:
                if is_root_task and answer not in cbs and answer != '':
                    convo.load_branch(reset_branch_id)
                    return {'user_input': answer}
                else:
                    raise e

    def log(self, text, message_type):
        if self.ipc_client_instance is None or self.ipc_client_instance.client is None:
            print(text)
        else:
            self.ipc_client_instance.send({
                'type': MESSAGE_TYPE[message_type],
                'content': str(text),
            })
            if message_type == MESSAGE_TYPE['user_input_request']:
                return self.ipc_client_instance.listen()<|MERGE_RESOLUTION|>--- conflicted
+++ resolved
@@ -4,11 +4,7 @@
 from typing import Tuple
 from utils.style import color_yellow_bold, color_cyan, color_white_bold, color_green
 from const.common import IGNORE_FOLDERS, STEPS
-<<<<<<< HEAD
 from database.database import delete_unconnected_steps_from, delete_all_app_development_data, save_file_snapshot
-=======
-from database.database import delete_unconnected_steps_from, delete_all_app_development_data, update_app_status
->>>>>>> 6a38b401
 from const.ipc import MESSAGE_TYPE
 from prompts.prompts import ask_user
 from helpers.exceptions.TokenLimitError import TokenLimitError
@@ -28,14 +24,9 @@
 
 
 class Project:
-<<<<<<< HEAD
-    def __init__(self, args, name=None, description=None, user_stories=None, user_tasks=None, architecture=None,
-                 development_plan=None, current_step=None, ipc_client_instance=None, enable_dot_pilot_gpt=True):
-=======
     def __init__(self, args, name=None, project_description=None, clarifications=None, user_stories=None,
                  user_tasks=None, architecture=None, development_plan=None, current_step=None, ipc_client_instance=None,
                  enable_dot_pilot_gpt=True):
->>>>>>> 6a38b401
         """
         Initialize a project.
 
@@ -67,22 +58,6 @@
 
         # self.restore_files({dev_step_id_to_start_from})
 
-<<<<<<< HEAD
-        if current_step is not None:
-            self.current_step = current_step
-        if name is not None:
-            self.name = name
-        if description is not None:
-            self.description = description
-        if user_stories is not None:
-            self.user_stories = user_stories
-        if user_tasks is not None:
-            self.user_tasks = user_tasks
-        if architecture is not None:
-            self.architecture = architecture
-        # if development_plan is not None:
-        #     self.development_plan = development_plan
-=======
         self.finished = args.get('status') == 'finished'
         self.current_step = current_step
         self.name = name
@@ -92,7 +67,6 @@
         self.user_tasks = user_tasks
         self.architecture = architecture
         self.development_plan = development_plan
->>>>>>> 6a38b401
         self.dot_pilot_gpt = DotGptPilot(log_chat_completions=enable_dot_pilot_gpt)
 
     def set_root_path(self, root_path: str):
@@ -303,28 +277,7 @@
         development_step, created = DevelopmentSteps.get_or_create(id=development_step_id)
 
         for file in files:
-<<<<<<< HEAD
-            print(cyan(f'Saving file {(file["path"])}/{file["name"]}'))
             save_file_snapshot(self, file['path'], file['name'], file['full_path'], development_step, file.get('content', ''))
-=======
-            print(color_cyan(f'Saving file {(file["path"])}/{file["name"]}'))
-            # TODO this can be optimized so we don't go to the db each time
-            file_in_db, created = File.get_or_create(
-                app=self.app,
-                name=file['name'],
-                path=file['path'],
-                full_path=file['full_path'],
-            )
-
-            file_snapshot, created = FileSnapshot.get_or_create(
-                app=self.app,
-                development_step=development_step,
-                file=file_in_db,
-                defaults={'content': file.get('content', '')}
-            )
-            file_snapshot.content = file['content']
-            file_snapshot.save()
->>>>>>> 6a38b401
 
     def restore_files(self, development_step_id):
         development_step = DevelopmentSteps.get(DevelopmentSteps.id == development_step_id)
