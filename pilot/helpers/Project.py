--- conflicted
+++ resolved
@@ -214,17 +214,7 @@
         """
         files_with_content = []
         for file_path in files:
-            # TODO this is a hack, fix it
-<<<<<<< HEAD
-            file_content = self.get_file_content(file)
-=======
-            try:
-                name = os.path.basename(file_path)
-                relative_path, full_path = self.get_full_file_path(file_path, name)
-                file_content = open(full_path, 'r').read()
-            except OSError:
-                file_content = ''
->>>>>>> bcc289ee
+            file_content = self.get_file_content(file_path)
 
             files_with_content.append({
                 "path": file_path,
@@ -234,7 +224,7 @@
 
     def get_file_content(self, relative_file_path, default_content=''):
         try:
-            relative_path, full_path = self.get_full_file_path('', relative_file_path)
+            relative_path, full_path = self.get_full_file_path(relative_file_path, relative_file_path)
             return open(full_path, 'r').read()
         except OSError:
             return default_content
