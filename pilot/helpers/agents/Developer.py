import platform
import uuid
from utils.style import (
    color_green,
    color_green_bold,
    color_red,
    color_red_bold,
    color_yellow_bold,
    color_blue_bold,
    color_white_bold
)
from helpers.exceptions.TokenLimitError import TokenLimitError
from const.code_execution import MAX_COMMAND_DEBUG_TRIES
from helpers.exceptions.TooDeepRecursionError import TooDeepRecursionError
from helpers.Debugger import Debugger
from utils.questionary import styled_text
from utils.utils import step_already_finished
from helpers.agents.CodeMonkey import CodeMonkey
from logger.logger import logger
from helpers.Agent import Agent
from helpers.AgentConvo import AgentConvo
from utils.utils import should_execute_step, array_of_objects_to_string, generate_app_data
from helpers.cli import run_command_until_success, execute_command_and_check_cli_response, running_processes, terminate_named_process
from const.function_calls import FILTER_OS_TECHNOLOGIES, EXECUTE_COMMANDS, GET_TEST_TYPE, IMPLEMENT_TASK
from database.database import save_progress, get_progress_steps, update_app_status
from utils.utils import get_os_info

ENVIRONMENT_SETUP_STEP = 'environment_setup'


class Developer(Agent):
    def __init__(self, project):
        super().__init__('full_stack_developer', project)
        self.run_command = None
        self.debugger = Debugger(self)

    def start_coding(self):
        if not self.project.finished:
            self.project.current_step = 'coding'
            update_app_status(self.project.args['app_id'], self.project.current_step)

            if self.project.skip_steps is None:
                self.project.skip_steps = False if ('skip_until_dev_step' in self.project.args and self.project.args['skip_until_dev_step'] == '0') else True

        # DEVELOPMENT
        print(color_green_bold("🚀 Now for the actual development...\n"))
        logger.info("Starting to create the actual code...")

        for i, dev_task in enumerate(self.project.development_plan):
            self.implement_task(i, dev_task)

        # DEVELOPMENT END
        self.project.dot_pilot_gpt.chat_log_folder(None)
<<<<<<< HEAD
        logger.info('The app is DONE!!! Yay...you can use it now.')
        print(green_bold("The app is DONE!!! Yay...you can use it now.\n"))

    def implement_task(self, i, development_task=None):
        print(green_bold(f'Implementing task #{i + 1}: ') + green(f' {development_task["description"]}\n'))
=======
        if not self.project.finished:
            self.project.current_step = 'finished'
            self.project.finished = True
            update_app_status(self.project.args['app_id'], self.project.current_step)
            message = 'The app is DONE!!! Yay...you can use it now.\n'
            logger.info(message)
            print(color_green_bold(message))
        else:
            message = 'Feature complete!\n'
            logger.info(message)
            print(color_green_bold(message))


    def implement_task(self, i, development_task=None):
        print(color_green_bold(f'Implementing task #{i + 1}: ') + color_green(f' {development_task["description"]}\n'))
>>>>>>> 6a38b401
        self.project.dot_pilot_gpt.chat_log_folder(i + 1)

        convo_dev_task = AgentConvo(self)
        convo_dev_task.send_message('development/task/breakdown.prompt', {
            "name": self.project.args['name'],
            "app_type": self.project.args['app_type'],
            "app_summary": self.project.project_description,
            "clarifications": self.project.clarifications,
            "user_stories": self.project.user_stories,
            "user_tasks": self.project.user_tasks,
            "technologies": self.project.architecture,
            "array_of_objects_to_string": array_of_objects_to_string,  # TODO check why is this here
            "directory_tree": self.project.get_directory_tree(True),
            "current_task_index": i,
            "development_tasks": self.project.development_plan,
            "files": self.project.get_all_coded_files(),
            "task_type": 'feature' if self.project.finished else 'app'
        })

        response = convo_dev_task.send_message('development/parse_task.prompt', {
            'running_processes': running_processes,
            'os': platform.system(),
        }, IMPLEMENT_TASK)
        task_steps = response['tasks']
        convo_dev_task.remove_last_x_messages(2)

        while True:
            result = self.execute_task(convo_dev_task,
                                     task_steps,
                                     development_task=development_task,
                                     continue_development=True,
                                     is_root_task=True)

            if result['success']:
                break

            if 'step_index' in result:
                result['running_processes'] = running_processes
                result['os'] = platform.system()
                step_index = result['step_index']
                result['completed_steps'] = task_steps[:step_index]
                result['current_step'] = task_steps[step_index]
                result['next_steps'] = task_steps[step_index + 1:]

                convo_dev_task.remove_last_x_messages(1)
                response = convo_dev_task.send_message('development/task/update_task.prompt', result, IMPLEMENT_TASK)
                task_steps = response['tasks']

            else:
                logger.warning('Testing at end of task failed')
                break

    def step_code_change(self, convo, step, i, test_after_code_changes):
        if step['type'] == 'code_change' and 'code_change_description' in step:
            # TODO this should be refactored so it always uses the same function call
            print(f'Implementing code changes for `{step["code_change_description"]}`')
            code_monkey = CodeMonkey(self.project, self)
            updated_convo = code_monkey.implement_code_changes(convo, step['code_change_description'], i)
            if test_after_code_changes:
                return self.test_code_changes(code_monkey, updated_convo)
            else:
                return { "success": True }

        elif step['type'] == 'code_change':
            # TODO fix this - the problem is in GPT response that sometimes doesn't return the correct JSON structure
            if 'code_change' not in step:
                data = step
            else:
                data = step['code_change']
            self.project.save_file(data)
            # TODO end
            return {"success": True}

<<<<<<< HEAD
    def step_command_run(self, convo, step, i):
        logger.info('Running command: %s', step)
=======
    def step_command_run(self, convo, step, i, success_with_cli_response=False):
        logger.info('Running command: %s', step['command'])
>>>>>>> 6a38b401
        # TODO fix this - the problem is in GPT response that sometimes doesn't return the correct JSON structure
        if isinstance(step['command'], str):
            data = step
        else:
            data = step['command']
        # TODO END
        additional_message = 'Let\'s start with the step #0:\n\n' if i == 0 else f'So far, steps { ", ".join(f"#{j}" for j in range(i)) } are finished so let\'s do step #{i + 1} now.\n\n'

        command_id = data['command_id'] if 'command_id' in data else None
        success_message = data['success_message'] if 'success_message' in data else None

        return run_command_until_success(convo, data['command'],
                                         timeout=data['timeout'],
                                         command_id=command_id,
                                         success_message=success_message,
                                         additional_message=additional_message,
                                         success_with_cli_response=success_with_cli_response)

    def step_human_intervention(self, convo, step: dict):
        """
        :param convo:
        :param step: {'human_intervention_description': 'some description'}
        :return: {
          'success': bool
          'user_input': string_from_human
        }
        """
        logger.info('Human intervention needed%s: %s',
                    '' if self.run_command is None else f' for command `{self.run_command}`',
                    step['human_intervention_description'])

        while True:
            human_intervention_description = step['human_intervention_description']

            if self.run_command is not None:
                if (self.project.ipc_client_instance is None or self.project.ipc_client_instance.client is None):
                    human_intervention_description += color_yellow_bold('\n\nIf you want to run the app, just type "r" and press ENTER and that will run `' + self.run_command + '`')
                else:
                    print(self.run_command, type="run_command")

            response = self.project.ask_for_human_intervention('I need human intervention:',
                human_intervention_description,
                cbs={
                    'r': lambda conv: run_command_until_success(conv,
                                                                self.run_command,
                                                                # name the process so the LLM can kill it
                                                                command_id='app',
                                                                # If the app doesn't crash in the first 1st second
                                                                # assume it's good and leave it running.
                                                                # If timeout is None the conversation can't continue
                                                                timeout=1000,
                                                                force=True,
                                                                return_cli_response=True)
                },
                convo=convo)

            logger.info('human response: %s', response)
            if 'user_input' not in response:
                continue

            if response['user_input'] == 'continue':
                response['success'] = True
            else:
                response['success'] = self.debugger.debug(convo,
                                                   user_input=response['user_input'],
                                                   issue_description=step['human_intervention_description'])

            return response

    def step_test(self, convo, test_command):
        # TODO: don't re-run if it's already running
        should_rerun_command = convo.send_message('dev_ops/should_rerun_command.prompt', test_command)
        if should_rerun_command == 'NO':
            return { 'success': True }
        elif should_rerun_command == 'YES':
            logger.info('Re-running test command: %s', test_command)
            cli_response, llm_response = execute_command_and_check_cli_response(convo, test_command)
            logger.info('After running command llm_response: ' + llm_response)
            if llm_response == 'NEEDS_DEBUGGING':
                print(color_red('Got incorrect CLI response:'))
                print(cli_response)
                print(color_red('-------------------'))

            result = {'success': llm_response == 'DONE', 'cli_response': cli_response}
            if cli_response is None:
                result['user_input'] = llm_response
            else:
                result['llm_response'] = llm_response
            return result

    def task_postprocessing(self, convo, development_task, continue_development, task_result, last_branch_name):
        # TODO: why does `run_command` belong to the Developer class, rather than just being passed?
        #       ...It's set by execute_task() -> task_postprocessing(), but that is called by various sources.
        #       What is it at step_human_intervention()?
        self.run_command = convo.send_message('development/get_run_command.prompt', {})
        if self.run_command.startswith('`'):
            self.run_command = self.run_command[1:]
        if self.run_command.endswith('`'):
            self.run_command = self.run_command[:-1]

        if development_task is not None:
            convo.remove_last_x_messages(2)
            detailed_user_review_goal = convo.send_message('development/define_user_review_goal.prompt', {
                'os': platform.system()
            })
            convo.remove_last_x_messages(2)

        try:
            if continue_development:
                continue_description = detailed_user_review_goal if detailed_user_review_goal is not None else None
                return self.continue_development(convo, last_branch_name, continue_description)
        except TooDeepRecursionError as e:
            logger.warning('Too deep recursion error. Call dev_help_needed() for human_intervention: %s', e.message)
            return self.dev_help_needed({"type": "human_intervention", "human_intervention_description": e.message})

        return task_result

    def should_retry_step_implementation(self, step, step_implementation_try):
        if step_implementation_try >= MAX_COMMAND_DEBUG_TRIES:
            self.dev_help_needed(step)

        print(color_red_bold('\n--------- LLM Reached Token Limit ----------'))
        print(color_red_bold('Can I retry implementing the entire development step?'))

        answer = ''
        while answer != 'y':
            answer = styled_text(
                self.project,
                'Type y/n'
            )

            logger.info("Retry step implementation? %s", answer)
            if answer == 'n':
                return self.dev_help_needed(step)

        return { "success": False, "retry": True }

    def dev_help_needed(self, step):

        if step['type'] == 'command':
            help_description = (color_red_bold('I tried running the following command but it doesn\'t seem to work:\n\n') +
                color_white_bold(step['command']['command']) +
                color_red_bold('\n\nCan you please make it work?'))
        elif step['type'] == 'code_change':
            help_description = step['code_change_description']
        elif step['type'] == 'human_intervention':
            help_description = step['human_intervention_description']

        # TODO remove this
        def extract_substring(s):
            start_idx = s.find('```')
            end_idx = s.find('```', start_idx + 3)

            if start_idx != -1 and end_idx != -1:
                return s[start_idx + 3:end_idx]
            else:
                return s
        # TODO end

        answer = ''
        while answer != 'continue':
            print(color_red_bold('\n----------------------------- I need your help ------------------------------'))
            print(extract_substring(str(help_description)))
            print(color_red_bold('\n-----------------------------------------------------------------------------'))
            answer = styled_text(
                self.project,
                'Once you\'re done, type "continue"?'
            )
            logger.info("help needed: %s", answer)

        return { "success": True, "user_input": answer }

    def execute_task(self, convo, task_steps, test_command=None, reset_convo=True,
                     test_after_code_changes=True, continue_development=False,
                     development_task=None, is_root_task=False):
        function_uuid = str(uuid.uuid4())
        convo.save_branch(function_uuid)

        for (i, step) in enumerate(task_steps):
            logger.info('---------- execute_task() step #%d: %s', i, step)

            result = None
            step_implementation_try = 0
            need_to_see_output = 'need_to_see_output' in step and step['need_to_see_output']

            while True:
                try:
                    if reset_convo:
                        convo.load_branch(function_uuid)

                    if step['type'] == 'command':
                        result = self.step_command_run(convo, step, i, success_with_cli_response=need_to_see_output)
                        # if need_to_see_output and 'cli_response' in result:
                        #     result['user_input'] = result['cli_response']

                    elif step['type'] == 'code_change':
                        result = self.step_code_change(convo, step, i, test_after_code_changes)

                    elif step['type'] == 'human_intervention':
                        result = self.step_human_intervention(convo, step)

                    elif step['type'] == 'kill_process':
                        terminate_named_process(step['kill_process'])
                        result = {'success': True}

                    logger.info('  step result: %s', result)

                    if (not result['success']) or need_to_see_output:
                        result['step'] = step
                        result['step_index'] = i
                        return result

                    if test_command is not None and ('check_if_fixed' not in step or step['check_if_fixed']):
                        logger.info('check_if_fixed: %s', test_command)
                        result = self.step_test(convo, test_command)
                        logger.info('task result: %s', result)
                        return result

                    break
                except TokenLimitError as e:
                    if is_root_task:
                        response = self.should_retry_step_implementation(step, step_implementation_try)
                        if 'retry' in response:
                            # TODO we can rewind this convo even more
                            convo.load_branch(function_uuid)
                            continue
                        elif 'success' in response:
                            result = response
                            break
                    else:
                        raise e
                except TooDeepRecursionError as e:
                    if is_root_task:
                        result = self.dev_help_needed(step)
                        break
                    else:
                        raise e

        result = { "success": True } # if all steps are finished, the task has been successfully implemented
        convo.load_branch(function_uuid)
        return self.task_postprocessing(convo, development_task, continue_development, result, function_uuid)

    def continue_development(self, iteration_convo, last_branch_name, continue_description=''):
        while True:
            logger.info('Continue development, last_branch_name: %s', last_branch_name)
            iteration_convo.load_branch(last_branch_name)
            user_description = ('Here is a description of what should be working: \n\n' + color_blue_bold(continue_description) + '\n') \
                                if continue_description != '' else ''
            user_description = 'Can you check if the app works please? ' + user_description

            if self.project.ipc_client_instance is None or self.project.ipc_client_instance.client is None:
                user_description += color_yellow_bold('\n\nIf you want to run the app, just type "r" and press ENTER and that will run `' + self.run_command + '`')
            else:
                print(self.run_command, type="run_command")

            # continue_description = ''
            # TODO: Wait for a specific string in the output or timeout?
            response = self.project.ask_for_human_intervention(
                user_description,
                cbs={'r': lambda convo: run_command_until_success(convo, self.run_command,
                                                                  # name the process so the LLM can kill it
                                                                  command_id='app',
                                                                  # If the app doesn't crash in the first 1st second
                                                                  # assume it's good and leave it running.
                                                                  # If timeout is None the conversation can't continue
                                                                  timeout=1000,
                                                                  force=True,
                                                                  return_cli_response=True, is_root_task=True)},
                convo=iteration_convo,
                is_root_task=True)

            logger.info('response: %s', response)
            user_feedback = response['user_input'] if 'user_input' in response else None
            if user_feedback == 'continue':
                return { "success": True, "user_input": user_feedback }

            if user_feedback is not None:
                iteration_convo = AgentConvo(self)
                iteration_convo.send_message('development/iteration.prompt', {
                    "name": self.project.args['name'],
                    "app_type": self.project.args['app_type'],
                    "app_summary": self.project.project_description,
                    "clarifications": self.project.clarifications,
                    "user_stories": self.project.user_stories,
                    "user_tasks": self.project.user_tasks,
                    "technologies": self.project.architecture,
                    "array_of_objects_to_string": array_of_objects_to_string,  # TODO check why is this here
                    "directory_tree": self.project.get_directory_tree(True),
                    "files": self.project.get_all_coded_files(),
                    "user_input": user_feedback,
                })

                # self.debugger.debug(iteration_convo, user_input=user_feedback)

                llm_response = iteration_convo.send_message('development/parse_task.prompt', {
                    'running_processes': running_processes,
                    'os': platform.system(),
                }, IMPLEMENT_TASK)
                iteration_convo.remove_last_x_messages(2)

                task_steps = llm_response['tasks']
                return self.execute_task(iteration_convo, task_steps, is_root_task=True)


    def set_up_environment(self):
        self.project.current_step = ENVIRONMENT_SETUP_STEP
        self.convo_os_specific_tech = AgentConvo(self)

        # If this app_id already did this step, just get all data from DB and don't ask user again
        step = get_progress_steps(self.project.args['app_id'], ENVIRONMENT_SETUP_STEP)
        if step and not should_execute_step(self.project.args['step'], ENVIRONMENT_SETUP_STEP):
            step_already_finished(self.project.args, step)
            return

        user_input = ''
        while user_input.lower() != 'done':
            user_input = styled_text(self.project, 'Please set up your local environment so that the technologies listed can be utilized. When you\'re done, write "DONE"')
        save_progress(self.project.args['app_id'], self.project.current_step, {
            "os_specific_technologies": [], "newly_installed_technologies": [], "app_data": generate_app_data(self.project.args)
        })
        return
        # ENVIRONMENT SETUP
        print(color_green_bold("Setting up the environment...\n"))
        logger.info("Setting up the environment...")

        os_info = get_os_info()
        llm_response = self.convo_os_specific_tech.send_message('development/env_setup/specs.prompt',
            {
                "name": self.project.args['name'],
                "app_type": self.project.args['app_type'],
                "os_info": os_info,
                "technologies": self.project.architecture
            }, FILTER_OS_TECHNOLOGIES)

        os_specific_technologies = llm_response['technologies']
        for technology in os_specific_technologies:
            logger.info('Installing %s', technology)
            llm_response = self.install_technology(technology)

            # TODO: I don't think llm_response would ever be 'DONE'?
            if llm_response != 'DONE':
                llm_response = self.convo_os_specific_tech.send_message(
                    'development/env_setup/unsuccessful_installation.prompt',
                    {'technology': technology},
                    EXECUTE_COMMANDS)
                installation_commands = llm_response['commands']

                if installation_commands is not None:
                    for cmd in installation_commands:
                        run_command_until_success(self.convo_os_specific_tech, cmd['command'], timeout=cmd['timeout'])

        logger.info('The entire tech stack is installed and ready to be used.')

        save_progress(self.project.args['app_id'], self.project.current_step, {
            "os_specific_technologies": os_specific_technologies,
            "newly_installed_technologies": [],
            "app_data": generate_app_data(self.project.args)
        })

        # ENVIRONMENT SETUP END

    # TODO: This is only called from the unreachable section of set_up_environment()
    def install_technology(self, technology):
        # TODO move the functions definitions to function_calls.py
        llm_response = self.convo_os_specific_tech.send_message(
            'development/env_setup/install_next_technology.prompt',
            {'technology': technology}, {
                'definitions': [{
                    'name': 'execute_command',
                    'description': f'Executes a command that should check if {technology} is installed on the machine. ',
                    'parameters': {
                        'type': 'object',
                        'properties': {
                            'command': {
                                'type': 'string',
                                'description': f'Command that needs to be executed to check if {technology} is installed on the machine.',
                            },
                            'timeout': {
                                'type': 'number',
                                'description': 'Timeout in seconds for the approximate time this command takes to finish.',
                            }
                        },
                        'required': ['command', 'timeout'],
                    },
                }],
                'functions': {
                    'execute_command': lambda command, timeout: (command, timeout)
                }
            })

        cli_response, llm_response = execute_command_and_check_cli_response(self.convo_os_specific_tech, llm_response)

        return llm_response

    def test_code_changes(self, code_monkey, convo):
        logger.info('Testing code changes...')
        llm_response = convo.send_message('development/task/step_check.prompt', {}, GET_TEST_TYPE)
        test_type = llm_response['type']

        if test_type == 'command_test':
            command = llm_response['command']
            return run_command_until_success(convo, command['command'], timeout=command['timeout'])
        elif test_type == 'automated_test':
            # TODO get code monkey to implement the automated test
            pass
        elif test_type == 'manual_test':
            # TODO make the message better
            description = llm_response['manual_test_description']
            response = self.project.ask_for_human_intervention(
                'I need your help. Can you please test if this was successful?',
                description,
            )

            user_feedback = response['user_input']
            if user_feedback is not None and user_feedback != 'continue':
                debug_success = self.debugger.debug(convo, user_input=user_feedback, issue_description=description)
                return {'success': debug_success, 'user_input': user_feedback}
            else:
                return {'success': True, 'user_input': user_feedback}

    def implement_step(self, convo, step_index, type, description):
        logger.info('Implementing %s step #%d: %s', type, step_index, description)
        # TODO remove hardcoded folder path
        directory_tree = self.project.get_directory_tree(True)
        llm_response = convo.send_message('development/task/next_step.prompt', {
            'finished_steps': [],
            'step_description': description,
            'step_type': type,
            'directory_tree': directory_tree,
            'step_index': step_index
        }, EXECUTE_COMMANDS)

        step_details = llm_response['commands']

        if type == 'COMMAND':
            for cmd in step_details:
                run_command_until_success(convo, cmd['command'], timeout=cmd['timeout'])
        # elif type == 'CODE_CHANGE':
        #     code_changes_details = get_step_code_changes()
        #     # TODO: give to code monkey for implementation
        pass<|MERGE_RESOLUTION|>--- conflicted
+++ resolved
@@ -51,13 +51,6 @@
 
         # DEVELOPMENT END
         self.project.dot_pilot_gpt.chat_log_folder(None)
-<<<<<<< HEAD
-        logger.info('The app is DONE!!! Yay...you can use it now.')
-        print(green_bold("The app is DONE!!! Yay...you can use it now.\n"))
-
-    def implement_task(self, i, development_task=None):
-        print(green_bold(f'Implementing task #{i + 1}: ') + green(f' {development_task["description"]}\n'))
-=======
         if not self.project.finished:
             self.project.current_step = 'finished'
             self.project.finished = True
@@ -73,7 +66,6 @@
 
     def implement_task(self, i, development_task=None):
         print(color_green_bold(f'Implementing task #{i + 1}: ') + color_green(f' {development_task["description"]}\n'))
->>>>>>> 6a38b401
         self.project.dot_pilot_gpt.chat_log_folder(i + 1)
 
         convo_dev_task = AgentConvo(self)
@@ -147,13 +139,8 @@
             # TODO end
             return {"success": True}
 
-<<<<<<< HEAD
-    def step_command_run(self, convo, step, i):
+    def step_command_run(self, convo, step, i, success_with_cli_response=False):
         logger.info('Running command: %s', step)
-=======
-    def step_command_run(self, convo, step, i, success_with_cli_response=False):
-        logger.info('Running command: %s', step['command'])
->>>>>>> 6a38b401
         # TODO fix this - the problem is in GPT response that sometimes doesn't return the correct JSON structure
         if isinstance(step['command'], str):
             data = step
