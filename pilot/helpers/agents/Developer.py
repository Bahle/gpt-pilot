--- conflicted
+++ resolved
@@ -7,17 +7,10 @@
 from logger.logger import logger
 from helpers.Agent import Agent
 from helpers.AgentConvo import AgentConvo
-<<<<<<< HEAD
-from utils.utils import execute_step, array_of_objects_to_string, generate_app_data
-from helpers.cli import run_command_until_success, execute_command_and_check_cli_response, debug
-from const.function_calls import FILTER_OS_TECHNOLOGIES, EXECUTE_COMMANDS, GET_TEST_TYPE, IMPLEMENT_TASK
-from database.database import save_progress, get_progress_steps
-=======
 from utils.utils import should_execute_step, array_of_objects_to_string, generate_app_data
 from helpers.cli import build_directory_tree, run_command_until_success, execute_command_and_check_cli_response, debug
 from const.function_calls import FILTER_OS_TECHNOLOGIES, DEVELOPMENT_PLAN, EXECUTE_COMMANDS, GET_TEST_TYPE, DEV_TASKS_BREAKDOWN, IMPLEMENT_TASK
 from database.database import save_progress, get_progress_steps, save_file_description
->>>>>>> 5b7b6218
 from utils.utils import get_os_info
 
 
@@ -193,11 +186,7 @@
             }, FILTER_OS_TECHNOLOGIES)
 
         for technology in os_specific_technologies:
-<<<<<<< HEAD
-            # TODO move the functions definisions to function_calls.py
-=======
             # TODO move the functions definitions to function_calls.py
->>>>>>> 5b7b6218
             cli_response, llm_response = self.convo_os_specific_tech.send_message('development/env_setup/install_next_technology.prompt',
                 { 'technology': technology}, {
                     'definitions': [{
@@ -231,11 +220,7 @@
                     for cmd in installation_commands:
                         run_command_until_success(cmd['command'], cmd['timeout'], self.convo_os_specific_tech)
 
-<<<<<<< HEAD
         logger.info('The entire tech stack is installed and ready to be used.')
-=======
-        logger.info('The entire tech stack needed is installed and ready to be used.')
->>>>>>> 5b7b6218
 
         save_progress(self.project.args['app_id'], self.project.current_step, {
             "os_specific_technologies": os_specific_technologies, "newly_installed_technologies": [], "app_data": generate_app_data(self.project.args)
