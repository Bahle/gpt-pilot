--- conflicted
+++ resolved
@@ -1,507 +1,410 @@
-import os
-import json
-import pytest
-from unittest.mock import patch, MagicMock
-from helpers.Project import Project
-
-
-def create_project():
-    project = Project({
-        'app_id': 'test-project',
-        'name': 'TestProject',
-        'app_type': ''
-    },
-        name='TestProject',
-        architecture=[],
-        user_stories=[]
-    )
-    project.set_root_path('/temp/gpt-pilot-test')
-    project.app = 'test'
-    return project
-
-
-<<<<<<< HEAD
-class TestProject:
-    def test_save_file_permutations(self):
-        project = create_project()
-        project.root_path = '/Users/zvonimirsabljic/Development/copilot/pilot'
-
-        values = [
-            "",
-            "server.js",
-            "~/",
-            "~/server.js",
-            "/",
-            "/server.js",
-            "/Users/zvonimirsabljic/Development/copilot/pilot",
-            "/Users/zvonimirsabljic/Development/copilot/pilot/",
-            "/Users/zvonimirsabljic/Development/copilot/pilot/server.js"
-        ]
-
-        for file_name in values:
-            if file_name.endswith('server.js'):
-                for file_path in values:
-                    out_file_path, absolute_path = project.get_full_file_path(file_path, file_name)
-                    # print(f"file_path: {file_path} -> {out_file_path}, \tabsolute_path: {absolute_path}")
-                    assert out_file_path == '', f'file_path: {file_path}, file_name: {file_name}'
-                    # if absolute_path != '/Users/zvonimirsabljic/Development/copilot/pilot/server.js':
-                    #     print(f'file_path: {file_path}, file_name: {file_name}')
-                    assert absolute_path == '/Users/zvonimirsabljic/Development/copilot/pilot/server.js',\
-                        f'file_path: {file_path}, file_name: {file_name}'
-
-    def test_save_file_permutations_deeper(self):
-        project = create_project()
-        project.root_path = '/Users/zvonimirsabljic/Development/copilot/pilot'
-
-        values = [
-            "",
-            "/",
-            "~/",
-            "folder1/folder2/server.js",
-            "/folder1/folder2/server.js",
-            "~/folder1/folder2/server.js",
-            "/Users/zvonimirsabljic/Development/copilot/pilot/folder1/folder2/server.js",
-
-            "folder1/",
-            "/folder1/",
-            "~/folder1/",
-            "/Users/zvonimirsabljic/Development/copilot/pilot/folder1/",
-
-            "folder1",
-            "/folder1",
-            "~/folder1",
-            "/Users/zvonimirsabljic/Development/copilot/pilot/folder1",
-
-            "folder1/folder2/",
-            "/folder1/folder2/",
-            "~/folder1/folder2/",
-            "/Users/zvonimirsabljic/Development/copilot/pilot/folder1/folder2/",
-
-            "folder1/folder2",
-            "/folder1/folder2",
-            "~/folder1/folder2",
-            "/Users/zvonimirsabljic/Development/copilot/pilot/folder1/folder2",
-
-            "server.js",
-            "/server.js",
-            "~/server.js",
-
-            "folder2/server.js",
-            "/folder2/server.js",
-            "~/folder2/server.js",
-            "/Users/zvonimirsabljic/Development/copilot/pilot/folder2/server.js",
-        ]
-        # values = ['', 'folder1/folder2/server.js']
-
-        for file_name in values:
-            if file_name.endswith('server.js'):
-                for file_path in values:
-                    expected_path = ''
-                    if 'folder1' in file_path:
-                        if 'folder1/folder2' in file_path:
-                            expected_path = 'folder1/folder2'
-                        else:
-                            expected_path = 'folder1'
-                    elif 'folder2' in file_path:
-                        expected_path = 'folder2'
-
-                    expected_absolute_path = project.root_path + \
-                                             ('' if expected_path == '' else '/' + expected_path) + '/server.js'
-
-                    out_file_path, absolute_path = project.get_full_file_path(file_path, file_name)
-                    # print(f"file_path: {file_path} -> {out_file_path}, \tabsolute_path: {absolute_path}")
-                    assert out_file_path == expected_path, f'file_path: {file_path}, file_name: {file_name}'
-                    # if absolute_path != expected_absolute_path:
-                    #     print(f'file_path: {file_path}, file_name: {file_name}')
-                    assert absolute_path == expected_absolute_path, f'file_path: {file_path}, file_name: {file_name}'
-
-    def test_save_file_permutations_windows(self):
-        project = create_project()
-        project.root_path = 'C:\\Users\\zvonimirsabljic\\Development\\copilot\\pilot'
-
-        values = [
-            "",
-            "server.js",
-            "~\\",
-            "~\\server.js",
-            "C:\\",
-            "C:\\server.js",
-            "C:\\Users\\zvonimirsabljic\\Development\\copilot\\pilot",
-            "C:\\Users\\zvonimirsabljic\\Development\\copilot\\pilot\\",
-            "C:\\Users\\zvonimirsabljic\\Development\\copilot\\pilot\\server.js"
-        ]
-        values = ['C:\\Users\\zvonimirsabljic\\Development\\copilot\\pilot', 'server.js']
-
-        for file_name in values:
-            if file_name.endswith('server.js'):
-                for file_path in values:
-                    out_file_path, absolute_path = project.get_full_file_path(file_path, file_name)
-                    # print(f"file_path: {file_path} -> {out_file_path}, \tabsolute_path: {absolute_path}")
-                    assert out_file_path == '', f'file_path: {file_path}, file_name: {file_name}'
-                    # if absolute_path != '/Users/zvonimirsabljic/Development/copilot/pilot/server.js':
-                    #     print(f'file_path: {file_path}, file_name: {file_name}')
-                    assert absolute_path == project.root_path + '/server.js',\
-                        f'file_path: {file_path}, file_name: {file_name}'
-
-    def test_save_file_permutations_windows_deeper(self):
-        project = create_project()
-        project.root_path = 'C:\\Users\\zvonimirsabljic\\Development\\copilot\\pilot'
-
-        values = [
-            "",
-            "C:\\",
-            "~\\",
-            "fol der1\\fold er2\\server.js",
-            "C:\\folder1\\folder2\\server.js",
-            "~\\folder1\\folder2\\server.js",
-            "C:\\Users\\zvonimirsabljic\\Development\\copilot\\pilot\\folder1\\folder2\\server.js",
-
-            "folder1\\",
-            "C:\\folder1\\",
-            "~\\folder1\\",
-            "\\Users\\zvonimirsabljic\\Development\\copilot\\pilot\\folder1\\",
-
-            "folder1",
-            "C:\\folder1",
-            "~\\folder1",
-            "C:\\Users\\zvonimirsabljic\\Development\\copilot\\pilot\\folder1",
-
-            "folder1\\folder2\\",
-            "C:\\folder1\\folder2\\",
-            "~\\folder1\\folder2\\",
-            "C:\\Users\\zvonimirsabljic\\Development\\copilot\\pilot\\folder1\\folder2\\",
-
-            "folder1\\folder2",
-            "C:\\folder1\\folder2",
-            "~\\folder1\\folder2",
-            "C:\\Users\\zvonimirsabljic\\Development\\copilot\\pilot\\folder1\\folder2",
-
-            "server.js",
-            "C:\\server.js",
-            "~\\server.js",
-
-            "folder2\\server.js",
-            "C:\\folder2\\server.js",
-            "~\\folder2\\server.js",
-            "C:\\Users\\zvonimirsabljic\\Development\\copilot\\pilot\\folder2\\server.js",
-        ]
-        values = ['C:\\Users\\zvonimirsabljic\\Development\\copilot\\pilot', 'server.js']
-
-        for file_name in values:
-            if file_name.endswith('server.js'):
-                for file_path in values:
-                    expected_path = ''
-                    if 'folder1' in file_path:
-                        if 'folder1/folder2' in file_path:
-                            expected_path = 'folder1/folder2'
-                        else:
-                            expected_path = 'folder1'
-                    elif 'folder2' in file_path:
-                        expected_path = 'folder2'
-
-                    expected_absolute_path = project.root_path + \
-                                             ('' if expected_path == '' else '/' + expected_path) + '/server.js'
-
-                    out_file_path, absolute_path = project.get_full_file_path(file_path, file_name)
-                    # print(f"file_path: {file_path} -> {out_file_path}, \tabsolute_path: {absolute_path}")
-                    assert out_file_path == expected_path, f'file_path: {file_path}, file_name: {file_name}'
-                    # if absolute_path != expected_absolute_path:
-                    #     print(f'file_path: {file_path}, file_name: {file_name}')
-                    assert absolute_path == expected_absolute_path, f'file_path: {file_path}, file_name: {file_name}'
-
-    @pytest.mark.parametrize('test_data', [
-        {'name': 'package.json', 'path': 'package.json', 'saved_to': '/temp/gpt-pilot-test/package.json'},
-        {'name': 'package.json', 'path': '', 'saved_to': '/temp/gpt-pilot-test/package.json'},
-        {'name': 'package.json', 'path': '/', 'saved_to': '/temp/gpt-pilot-test/package.json'},  # observed scenario
-        {'name': 'package.json', 'path': None, 'saved_to': '/temp/gpt-pilot-test/package.json'},
-        {'name': None, 'path': 'public/index.html', 'saved_to': '/temp/gpt-pilot-test/public/index.html'},
-        {'name': '', 'path': 'public/index.html', 'saved_to': '/temp/gpt-pilot-test/public/index.html'},
-
-        # TODO: Treatment of paths outside of the project workspace - https://github.com/Pythagora-io/gpt-pilot/issues/129
-        # {'name': '/etc/hosts', 'path': None, 'saved_to': '/etc/hosts'},
-        # {'name': '.gitconfig', 'path': '~', 'saved_to': '~/.gitconfig'},
-        # {'name': '.gitconfig', 'path': '~/.gitconfig', 'saved_to': '~/.gitconfig'},
-        # {'name': 'gpt-pilot.log', 'path': '/temp/gpt-pilot.log', 'saved_to': '/temp/gpt-pilot.log'},
-    ], ids=[
-        'name == path', 'empty path', 'slash path',
-        'None path', 'None name', 'empty name',
-        # 'None path absolute file', 'home path', 'home path same name', 'absolute path with name'
-    ])
-    @patch('helpers.Project.update_file')
-    @patch('helpers.Project.File')
-    def test_save_file(self, mock_file_insert, mock_update_file, test_data):
-        # Given
-        data = {'content': 'Hello World!'}
-        if test_data['name'] is not None:
-            data['name'] = test_data['name']
-        if test_data['path'] is not None:
-            data['path'] = test_data['path']
-
-        project = create_project()
-
-        # When
-        project.save_file(data)
-
-        # Then assert that update_file with the correct path
-        expected_saved_to = test_data['saved_to']
-        mock_update_file.assert_called_once_with(expected_saved_to, 'Hello World!')
-
-        # Also assert that File.insert was called with the expected arguments
-        # expected_file_data = {'app': project.app, 'path': test_data['path'], 'name': test_data['name'],
-        #                       'full_path': expected_saved_to}
-        # mock_file_insert.assert_called_once_with(app=project.app, **expected_file_data,
-        #                                          **{'name': test_data['name'], 'path': test_data['path'],
-        #                                             'full_path': expected_saved_to})
-
-    @pytest.mark.parametrize('test_data', [
-        {'name': 'Dockerfile', 'path': 'Dockerfile', 'saved_to': '/temp/gpt-pilot-test/Dockerfile'},
-        {'name': 'Dockerfile', 'path': '', 'saved_to': '/temp/gpt-pilot-test/Dockerfile'},
-        {'name': 'Dockerfile', 'path': '/', 'saved_to': '/temp/gpt-pilot-test/Dockerfile'},
-        {'name': 'Dockerfile', 'path': None, 'saved_to': '/temp/gpt-pilot-test/Dockerfile'},
-        {'name': None, 'path': 'docker/Dockerfile', 'saved_to': '/temp/gpt-pilot-test/docker/Dockerfile'},
-        {'name': '', 'path': 'docker/Dockerfile', 'saved_to': '/temp/gpt-pilot-test/docker/Dockerfile'},
-    ], ids=['name == path', 'empty path', 'slash path', 'None path', 'None name', 'empty name'])
-    @patch('helpers.Project.update_file')
-    @patch('helpers.Project.File')
-    def test_save_file_Dockerfile(self, mock_file_insert, mock_update_file, test_data):
-        # Given
-        data = {'content': 'Hello World!'}
-        if test_data['name'] is not None:
-            data['name'] = test_data['name']
-        if test_data['path'] is not None:
-            data['path'] = test_data['path']
-
-        project = create_project()
-
-        # When
-        project.save_file(data)
-
-        # Then assert that update_file with the correct path
-        expected_saved_to = test_data['saved_to']
-        mock_update_file.assert_called_once_with(expected_saved_to, 'Hello World!')
-
-    @pytest.mark.parametrize('test_data', [
-        {'name': '.env', 'path': '.env', 'saved_to': '/temp/gpt-pilot-test/.env'},
-        {'name': '.env', 'path': '', 'saved_to': '/temp/gpt-pilot-test/.env'},
-        {'name': '.env', 'path': '/', 'saved_to': '/temp/gpt-pilot-test/.env'},
-        {'name': '.env', 'path': None, 'saved_to': '/temp/gpt-pilot-test/.env'},
-        {'name': None, 'path': 'path/.env', 'saved_to': '/temp/gpt-pilot-test/path/.env'},
-        {'name': '', 'path': 'path/.env', 'saved_to': '/temp/gpt-pilot-test/path/.env'},
-    ], ids=['name == path', 'empty path', 'slash path', 'None path', 'None name', 'empty name'])
-    @patch('helpers.Project.update_file')
-    @patch('helpers.Project.File')
-    def test_save_file_dot_env(self, mock_file_insert, mock_update_file, test_data):
-        # Given
-        data = {'content': 'Hello World!'}
-        if test_data['name'] is not None:
-            data['name'] = test_data['name']
-        if test_data['path'] is not None:
-            data['path'] = test_data['path']
-
-        project = create_project()
-
-        # When
-        project.save_file(data)
-
-        # Then assert that update_file with the correct path
-        expected_saved_to = test_data['saved_to']
-        mock_update_file.assert_called_once_with(expected_saved_to, 'Hello World!')
-
-    @pytest.mark.parametrize('file_path, file_name, expected', [
-        ('file.txt', 'file.txt', '/temp/gpt-pilot-test/file.txt'),
-        ('', 'file.txt', '/temp/gpt-pilot-test/file.txt'),
-        ('path/', 'file.txt', '/temp/gpt-pilot-test/path/file.txt'),
-        ('path/to/', 'file.txt', '/temp/gpt-pilot-test/path/to/file.txt'),
-        ('path/to/file.txt', 'file.txt', '/temp/gpt-pilot-test/path/to/file.txt'),
-        ('./path/to/file.txt', 'file.txt', '/temp/gpt-pilot-test/path/to/file.txt'),
-    ])
-    def test_get_full_path(self, file_path, file_name, expected):
-        # Given
-        project = create_project()
-
-        # When
-        relative_path, absolute_path = project.get_full_file_path(file_path, file_name)
-
-        # Then
-        assert absolute_path == expected
-
-    @pytest.mark.skip(reason="Handling of absolute paths will be revisited in #29")
-    @pytest.mark.parametrize('file_path, file_name, expected', [
-        ('/file.txt', 'file.txt', '/file.txt'),
-        ('/path/to/file.txt', 'file.txt', '/path/to/file.txt'),
-        # Only passes on Windows? ('C:\\path\\to\\file.txt', 'file.txt', 'C:\\path\\to/file.txt'),
-        ('~/path/to/file.txt', 'file.txt', '~/path/to/file.txt'),
-    ])
-    def test_get_full_path_absolute(self, file_path, file_name, expected):
-        # Given
-        project = create_project()
-
-        # When
-        relative_path, absolute_path = project.get_full_file_path(file_path, file_name)
-
-        # Then
-        assert absolute_path == expected
-
-    # # This is known to fail and should be avoided
-    # def test_get_full_file_path_error(self):
-    #     # Given
-    #     project = create_project()
-    #     file_path = 'path/to/file/'
-    #     file_name = ''
-    #
-    #     # When
-    #     relative_path, full_path = project.get_full_file_path(file_path, file_name)
-    #
-    #     # Then
-    #     assert full_path == '/temp/gpt-pilot-test/path/to/file/'
-
-=======
-@pytest.mark.parametrize('test_data', [
-    {'name': 'package.json', 'path': 'package.json', 'saved_to': '/temp/gpt-pilot-test/package.json'},
-    {'name': 'package.json', 'path': '', 'saved_to': '/temp/gpt-pilot-test/package.json'},
-    # {'name': 'Dockerfile', 'path': None, 'saved_to': '/temp/gpt-pilot-test/Dockerfile'},
-    {'name': None, 'path': 'public/index.html', 'saved_to': '/temp/gpt-pilot-test/public/index.html'},
-    {'name': '', 'path': 'public/index.html', 'saved_to': '/temp/gpt-pilot-test/public/index.html'},
-
-    # TODO: Treatment of paths outside of the project workspace - https://github.com/Pythagora-io/gpt-pilot/issues/129
-    # {'name': '/etc/hosts', 'path': None, 'saved_to': '/etc/hosts'},
-    # {'name': '.gitconfig', 'path': '~', 'saved_to': '~/.gitconfig'},
-    # {'name': '.gitconfig', 'path': '~/.gitconfig', 'saved_to': '~/.gitconfig'},
-    # {'name': 'gpt-pilot.log', 'path': '/temp/gpt-pilot.log', 'saved_to': '/temp/gpt-pilot.log'},
-], ids=[
-    'name == path', 'empty path',
-    # 'None path',
-    'None name', 'empty name',
-    # 'None path absolute file', 'home path', 'home path same name', 'absolute path with name'
-])
-@patch('helpers.Project.update_file')
-@patch('helpers.Project.File')
-def test_save_file(mock_file_insert, mock_update_file, test_data):
-    # Given
-    data = {'content': 'Hello World!'}
-    if test_data['name'] is not None:
-        data['name'] = test_data['name']
-    if test_data['path'] is not None:
-        data['path'] = test_data['path']
-
-    project = create_project()
-
-    # When
-    project.save_file(data)
-
-    # Then assert that update_file with the correct path
-    expected_saved_to = test_data['saved_to']
-    mock_update_file.assert_called_once_with(expected_saved_to, 'Hello World!')
-
-    # Also assert that File.insert was called with the expected arguments
-    # expected_file_data = {'app': project.app, 'path': test_data['path'], 'name': test_data['name'],
-    #                       'full_path': expected_saved_to}
-    # mock_file_insert.assert_called_once_with(app=project.app, **expected_file_data,
-    #                                          **{'name': test_data['name'], 'path': test_data['path'],
-    #                                             'full_path': expected_saved_to})
-
-
-@pytest.mark.parametrize('file_path, file_name, expected', [
-    ('file.txt', 'file.txt', '/temp/gpt-pilot-test/file.txt'),
-    ('', 'file.txt', '/temp/gpt-pilot-test/file.txt'),
-    ('path/', 'file.txt', '/temp/gpt-pilot-test/path/file.txt'),
-    ('path/to/', 'file.txt', '/temp/gpt-pilot-test/path/to/file.txt'),
-    ('path/to/file.txt', 'file.txt', '/temp/gpt-pilot-test/path/to/file.txt'),
-    ('./path/to/file.txt', 'file.txt', '/temp/gpt-pilot-test/./path/to/file.txt'),  # ideally result would not have `./`
-])
-def test_get_full_path(file_path, file_name, expected):
-    # Given
-    project = create_project()
-
-    # When
-    relative_path, absolute_path = project.get_full_file_path(file_path, file_name)
-
-    # Then
-    assert absolute_path == expected
-
-
-@pytest.mark.skip(reason="Handling of absolute paths will be revisited in #29")
-@pytest.mark.parametrize('file_path, file_name, expected', [
-    ('/file.txt', 'file.txt', '/file.txt'),
-    ('/path/to/file.txt', 'file.txt', '/path/to/file.txt'),
-    # Only passes on Windows? ('C:\\path\\to\\file.txt', 'file.txt', 'C:\\path\\to/file.txt'),
-    ('~/path/to/file.txt', 'file.txt', '~/path/to/file.txt'),
-])
-def test_get_full_path_absolute(file_path, file_name, expected):
-    # Given
-    project = create_project()
-
-    # When
-    relative_path, absolute_path = project.get_full_file_path(file_path, file_name)
-
-    # Then
-    assert absolute_path == expected
-
-# This is known to fail and should be avoided
-# def test_get_full_file_path_error():
-#     # Given
-#     file_path = 'path/to/file/'
-#     file_name = ''
-#
-#     # When
-#     full_path = project.get_full_file_path(file_path, file_name)
-#
-#     # Then
-#     assert full_path == '/temp/gpt-pilot-test/path/to/file/'
-
-
-class TestProjectFileLists:
-    def setup_method(self):
-        # Given a project
-        project = create_project()
-        self.project = project
-        project.set_root_path(os.path.join(os.path.dirname(__file__), '../../workspace/directory_tree'))
-        project.project_description = 'Test Project'
-        project.development_plan = [{
-            'description': 'Test User Story',
-            'programmatic_goal': 'Test Programmatic Goal',
-            'user_review_goal': 'Test User Review Goal',
-        }]
-
-        # with directories including common.IGNORE_FOLDERS
-        src = os.path.join(project.root_path, 'src')
-        os.makedirs(src, exist_ok=True)
-        for dir in ['.git', '.idea', '.vscode', '__pycache__', 'node_modules', 'venv', 'dist', 'build']:
-            os.makedirs(os.path.join(project.root_path, dir), exist_ok=True)
-
-        # ...and files
-        with open(os.path.join(project.root_path, 'package.json'), 'w') as file:
-            json.dump({'name': 'test app'}, file, indent=2)
-        with open(os.path.join(src, 'main.js'), 'w') as file:
-            file.write('console.log("Hello World!");')
-
-        # and a non-empty .gpt-pilot directory
-        project.dot_pilot_gpt.write_project(project)
-
-    def test_get_directory_tree(self):
-        # When
-        tree = self.project.get_directory_tree()
-
-        # Then we should not be including the .gpt-pilot directory or other ignored directories
-        assert tree == '''
-|-- /
-|   |-- package.json
-|   |-- src/
-|   |   |-- main.js
-'''.lstrip()
-
-    @patch('helpers.Project.DevelopmentSteps.get_or_create', return_value=('test', True))
-    @patch('helpers.Project.File.get_or_create', return_value=('test', True))
-    @patch('helpers.Project.FileSnapshot.get_or_create', return_value=(MagicMock(), True))
-    def test_save_files_snapshot(self, mock_snap, mock_file, mock_step):
-        # Given a snapshot of the files in the project
-
-        # When we save the file snapshot
-        self.project.save_files_snapshot('test')
-
-        # Then the files should be saved to the project, but nothing from `.gpt-pilot/`
-        assert mock_file.call_count == 2
-        assert mock_file.call_args_list[0][1]['name'] == 'package.json'
-        assert mock_file.call_args_list[1][1]['name'] == 'main.js'
-
->>>>>>> b4817bb5
+import os
+import json
+import pytest
+from unittest.mock import patch, MagicMock
+from helpers.Project import Project
+
+
+def create_project():
+    project = Project({
+        'app_id': 'test-project',
+        'name': 'TestProject',
+        'app_type': ''
+    },
+        name='TestProject',
+        architecture=[],
+        user_stories=[]
+    )
+    project.set_root_path('/temp/gpt-pilot-test')
+    project.app = 'test'
+    return project
+
+
+class TestProject:
+    def test_save_file_permutations(self):
+        project = create_project()
+        project.root_path = '/Users/zvonimirsabljic/Development/copilot/pilot'
+
+        values = [
+            "",
+            "server.js",
+            "~/",
+            "~/server.js",
+            "/",
+            "/server.js",
+            "/Users/zvonimirsabljic/Development/copilot/pilot",
+            "/Users/zvonimirsabljic/Development/copilot/pilot/",
+            "/Users/zvonimirsabljic/Development/copilot/pilot/server.js"
+        ]
+
+        for file_name in values:
+            if file_name.endswith('server.js'):
+                for file_path in values:
+                    out_file_path, absolute_path = project.get_full_file_path(file_path, file_name)
+                    # print(f"file_path: {file_path} -> {out_file_path}, \tabsolute_path: {absolute_path}")
+                    assert out_file_path == '', f'file_path: {file_path}, file_name: {file_name}'
+                    # if absolute_path != '/Users/zvonimirsabljic/Development/copilot/pilot/server.js':
+                    #     print(f'file_path: {file_path}, file_name: {file_name}')
+                    assert absolute_path == '/Users/zvonimirsabljic/Development/copilot/pilot/server.js',\
+                        f'file_path: {file_path}, file_name: {file_name}'
+
+    def test_save_file_permutations_deeper(self):
+        project = create_project()
+        project.root_path = '/Users/zvonimirsabljic/Development/copilot/pilot'
+
+        values = [
+            "",
+            "/",
+            "~/",
+            "folder1/folder2/server.js",
+            "/folder1/folder2/server.js",
+            "~/folder1/folder2/server.js",
+            "/Users/zvonimirsabljic/Development/copilot/pilot/folder1/folder2/server.js",
+
+            "folder1/",
+            "/folder1/",
+            "~/folder1/",
+            "/Users/zvonimirsabljic/Development/copilot/pilot/folder1/",
+
+            "folder1",
+            "/folder1",
+            "~/folder1",
+            "/Users/zvonimirsabljic/Development/copilot/pilot/folder1",
+
+            "folder1/folder2/",
+            "/folder1/folder2/",
+            "~/folder1/folder2/",
+            "/Users/zvonimirsabljic/Development/copilot/pilot/folder1/folder2/",
+
+            "folder1/folder2",
+            "/folder1/folder2",
+            "~/folder1/folder2",
+            "/Users/zvonimirsabljic/Development/copilot/pilot/folder1/folder2",
+
+            "server.js",
+            "/server.js",
+            "~/server.js",
+
+            "folder2/server.js",
+            "/folder2/server.js",
+            "~/folder2/server.js",
+            "/Users/zvonimirsabljic/Development/copilot/pilot/folder2/server.js",
+        ]
+        # values = ['', 'folder1/folder2/server.js']
+
+        for file_name in values:
+            if file_name.endswith('server.js'):
+                for file_path in values:
+                    expected_path = ''
+                    if 'folder1' in file_path:
+                        if 'folder1/folder2' in file_path:
+                            expected_path = 'folder1/folder2'
+                        else:
+                            expected_path = 'folder1'
+                    elif 'folder2' in file_path:
+                        expected_path = 'folder2'
+
+                    expected_absolute_path = project.root_path + \
+                                             ('' if expected_path == '' else '/' + expected_path) + '/server.js'
+
+                    out_file_path, absolute_path = project.get_full_file_path(file_path, file_name)
+                    # print(f"file_path: {file_path} -> {out_file_path}, \tabsolute_path: {absolute_path}")
+                    assert out_file_path == expected_path, f'file_path: {file_path}, file_name: {file_name}'
+                    # if absolute_path != expected_absolute_path:
+                    #     print(f'file_path: {file_path}, file_name: {file_name}')
+                    assert absolute_path == expected_absolute_path, f'file_path: {file_path}, file_name: {file_name}'
+
+    def test_save_file_permutations_windows(self):
+        project = create_project()
+        project.root_path = 'C:\\Users\\zvonimirsabljic\\Development\\copilot\\pilot'
+
+        values = [
+            "",
+            "server.js",
+            "~\\",
+            "~\\server.js",
+            "C:\\",
+            "C:\\server.js",
+            "C:\\Users\\zvonimirsabljic\\Development\\copilot\\pilot",
+            "C:\\Users\\zvonimirsabljic\\Development\\copilot\\pilot\\",
+            "C:\\Users\\zvonimirsabljic\\Development\\copilot\\pilot\\server.js"
+        ]
+        values = ['C:\\Users\\zvonimirsabljic\\Development\\copilot\\pilot', 'server.js']
+
+        for file_name in values:
+            if file_name.endswith('server.js'):
+                for file_path in values:
+                    out_file_path, absolute_path = project.get_full_file_path(file_path, file_name)
+                    # print(f"file_path: {file_path} -> {out_file_path}, \tabsolute_path: {absolute_path}")
+                    assert out_file_path == '', f'file_path: {file_path}, file_name: {file_name}'
+                    # if absolute_path != '/Users/zvonimirsabljic/Development/copilot/pilot/server.js':
+                    #     print(f'file_path: {file_path}, file_name: {file_name}')
+                    assert absolute_path == project.root_path + '/server.js',\
+                        f'file_path: {file_path}, file_name: {file_name}'
+
+    def test_save_file_permutations_windows_deeper(self):
+        project = create_project()
+        project.root_path = 'C:\\Users\\zvonimirsabljic\\Development\\copilot\\pilot'
+
+        values = [
+            "",
+            "C:\\",
+            "~\\",
+            "fol der1\\fold er2\\server.js",
+            "C:\\folder1\\folder2\\server.js",
+            "~\\folder1\\folder2\\server.js",
+            "C:\\Users\\zvonimirsabljic\\Development\\copilot\\pilot\\folder1\\folder2\\server.js",
+
+            "folder1\\",
+            "C:\\folder1\\",
+            "~\\folder1\\",
+            "\\Users\\zvonimirsabljic\\Development\\copilot\\pilot\\folder1\\",
+
+            "folder1",
+            "C:\\folder1",
+            "~\\folder1",
+            "C:\\Users\\zvonimirsabljic\\Development\\copilot\\pilot\\folder1",
+
+            "folder1\\folder2\\",
+            "C:\\folder1\\folder2\\",
+            "~\\folder1\\folder2\\",
+            "C:\\Users\\zvonimirsabljic\\Development\\copilot\\pilot\\folder1\\folder2\\",
+
+            "folder1\\folder2",
+            "C:\\folder1\\folder2",
+            "~\\folder1\\folder2",
+            "C:\\Users\\zvonimirsabljic\\Development\\copilot\\pilot\\folder1\\folder2",
+
+            "server.js",
+            "C:\\server.js",
+            "~\\server.js",
+
+            "folder2\\server.js",
+            "C:\\folder2\\server.js",
+            "~\\folder2\\server.js",
+            "C:\\Users\\zvonimirsabljic\\Development\\copilot\\pilot\\folder2\\server.js",
+        ]
+        values = ['C:\\Users\\zvonimirsabljic\\Development\\copilot\\pilot', 'server.js']
+
+        for file_name in values:
+            if file_name.endswith('server.js'):
+                for file_path in values:
+                    expected_path = ''
+                    if 'folder1' in file_path:
+                        if 'folder1/folder2' in file_path:
+                            expected_path = 'folder1/folder2'
+                        else:
+                            expected_path = 'folder1'
+                    elif 'folder2' in file_path:
+                        expected_path = 'folder2'
+
+                    expected_absolute_path = project.root_path + \
+                                             ('' if expected_path == '' else '/' + expected_path) + '/server.js'
+
+                    out_file_path, absolute_path = project.get_full_file_path(file_path, file_name)
+                    # print(f"file_path: {file_path} -> {out_file_path}, \tabsolute_path: {absolute_path}")
+                    assert out_file_path == expected_path, f'file_path: {file_path}, file_name: {file_name}'
+                    # if absolute_path != expected_absolute_path:
+                    #     print(f'file_path: {file_path}, file_name: {file_name}')
+                    assert absolute_path == expected_absolute_path, f'file_path: {file_path}, file_name: {file_name}'
+
+    @pytest.mark.parametrize('test_data', [
+        {'name': 'package.json', 'path': 'package.json', 'saved_to': '/temp/gpt-pilot-test/package.json'},
+        {'name': 'package.json', 'path': '', 'saved_to': '/temp/gpt-pilot-test/package.json'},
+        {'name': 'package.json', 'path': '/', 'saved_to': '/temp/gpt-pilot-test/package.json'},  # observed scenario
+        {'name': 'package.json', 'path': None, 'saved_to': '/temp/gpt-pilot-test/package.json'},
+        {'name': None, 'path': 'public/index.html', 'saved_to': '/temp/gpt-pilot-test/public/index.html'},
+        {'name': '', 'path': 'public/index.html', 'saved_to': '/temp/gpt-pilot-test/public/index.html'},
+
+        # TODO: Treatment of paths outside of the project workspace - https://github.com/Pythagora-io/gpt-pilot/issues/129
+        # {'name': '/etc/hosts', 'path': None, 'saved_to': '/etc/hosts'},
+        # {'name': '.gitconfig', 'path': '~', 'saved_to': '~/.gitconfig'},
+        # {'name': '.gitconfig', 'path': '~/.gitconfig', 'saved_to': '~/.gitconfig'},
+        # {'name': 'gpt-pilot.log', 'path': '/temp/gpt-pilot.log', 'saved_to': '/temp/gpt-pilot.log'},
+    ], ids=[
+        'name == path', 'empty path', 'slash path',
+        'None path', 'None name', 'empty name',
+        # 'None path absolute file', 'home path', 'home path same name', 'absolute path with name'
+    ])
+    @patch('helpers.Project.update_file')
+    @patch('helpers.Project.File')
+    def test_save_file(self, mock_file_insert, mock_update_file, test_data):
+        # Given
+        data = {'content': 'Hello World!'}
+        if test_data['name'] is not None:
+            data['name'] = test_data['name']
+        if test_data['path'] is not None:
+            data['path'] = test_data['path']
+
+        project = create_project()
+
+        # When
+        project.save_file(data)
+
+        # Then assert that update_file with the correct path
+        expected_saved_to = test_data['saved_to']
+        mock_update_file.assert_called_once_with(expected_saved_to, 'Hello World!')
+
+        # Also assert that File.insert was called with the expected arguments
+        # expected_file_data = {'app': project.app, 'path': test_data['path'], 'name': test_data['name'],
+        #                       'full_path': expected_saved_to}
+        # mock_file_insert.assert_called_once_with(app=project.app, **expected_file_data,
+        #                                          **{'name': test_data['name'], 'path': test_data['path'],
+        #                                             'full_path': expected_saved_to})
+
+    @pytest.mark.parametrize('test_data', [
+        {'name': 'Dockerfile', 'path': 'Dockerfile', 'saved_to': '/temp/gpt-pilot-test/Dockerfile'},
+        {'name': 'Dockerfile', 'path': '', 'saved_to': '/temp/gpt-pilot-test/Dockerfile'},
+        {'name': 'Dockerfile', 'path': '/', 'saved_to': '/temp/gpt-pilot-test/Dockerfile'},
+        {'name': 'Dockerfile', 'path': None, 'saved_to': '/temp/gpt-pilot-test/Dockerfile'},
+        {'name': None, 'path': 'docker/Dockerfile', 'saved_to': '/temp/gpt-pilot-test/docker/Dockerfile'},
+        {'name': '', 'path': 'docker/Dockerfile', 'saved_to': '/temp/gpt-pilot-test/docker/Dockerfile'},
+    ], ids=['name == path', 'empty path', 'slash path', 'None path', 'None name', 'empty name'])
+    @patch('helpers.Project.update_file')
+    @patch('helpers.Project.File')
+    def test_save_file_Dockerfile(self, mock_file_insert, mock_update_file, test_data):
+        # Given
+        data = {'content': 'Hello World!'}
+        if test_data['name'] is not None:
+            data['name'] = test_data['name']
+        if test_data['path'] is not None:
+            data['path'] = test_data['path']
+
+        project = create_project()
+
+        # When
+        project.save_file(data)
+
+        # Then assert that update_file with the correct path
+        expected_saved_to = test_data['saved_to']
+        mock_update_file.assert_called_once_with(expected_saved_to, 'Hello World!')
+
+    @pytest.mark.parametrize('test_data', [
+        {'name': '.env', 'path': '.env', 'saved_to': '/temp/gpt-pilot-test/.env'},
+        {'name': '.env', 'path': '', 'saved_to': '/temp/gpt-pilot-test/.env'},
+        {'name': '.env', 'path': '/', 'saved_to': '/temp/gpt-pilot-test/.env'},
+        {'name': '.env', 'path': None, 'saved_to': '/temp/gpt-pilot-test/.env'},
+        {'name': None, 'path': 'path/.env', 'saved_to': '/temp/gpt-pilot-test/path/.env'},
+        {'name': '', 'path': 'path/.env', 'saved_to': '/temp/gpt-pilot-test/path/.env'},
+    ], ids=['name == path', 'empty path', 'slash path', 'None path', 'None name', 'empty name'])
+    @patch('helpers.Project.update_file')
+    @patch('helpers.Project.File')
+    def test_save_file_dot_env(self, mock_file_insert, mock_update_file, test_data):
+        # Given
+        data = {'content': 'Hello World!'}
+        if test_data['name'] is not None:
+            data['name'] = test_data['name']
+        if test_data['path'] is not None:
+            data['path'] = test_data['path']
+
+        project = create_project()
+
+        # When
+        project.save_file(data)
+
+        # Then assert that update_file with the correct path
+        expected_saved_to = test_data['saved_to']
+        mock_update_file.assert_called_once_with(expected_saved_to, 'Hello World!')
+
+    @pytest.mark.parametrize('file_path, file_name, expected', [
+        ('file.txt', 'file.txt', '/temp/gpt-pilot-test/file.txt'),
+        ('', 'file.txt', '/temp/gpt-pilot-test/file.txt'),
+        ('path/', 'file.txt', '/temp/gpt-pilot-test/path/file.txt'),
+        ('path/to/', 'file.txt', '/temp/gpt-pilot-test/path/to/file.txt'),
+        ('path/to/file.txt', 'file.txt', '/temp/gpt-pilot-test/path/to/file.txt'),
+        ('./path/to/file.txt', 'file.txt', '/temp/gpt-pilot-test/path/to/file.txt'),
+    ])
+    def test_get_full_path(self, file_path, file_name, expected):
+        # Given
+        project = create_project()
+
+        # When
+        relative_path, absolute_path = project.get_full_file_path(file_path, file_name)
+
+        # Then
+        assert absolute_path == expected
+
+    @pytest.mark.skip(reason="Handling of absolute paths will be revisited in #29")
+    @pytest.mark.parametrize('file_path, file_name, expected', [
+        ('/file.txt', 'file.txt', '/file.txt'),
+        ('/path/to/file.txt', 'file.txt', '/path/to/file.txt'),
+        # Only passes on Windows? ('C:\\path\\to\\file.txt', 'file.txt', 'C:\\path\\to/file.txt'),
+        ('~/path/to/file.txt', 'file.txt', '~/path/to/file.txt'),
+    ])
+    def test_get_full_path_absolute(self, file_path, file_name, expected):
+        # Given
+        project = create_project()
+
+        # When
+        relative_path, absolute_path = project.get_full_file_path(file_path, file_name)
+
+        # Then
+        assert absolute_path == expected
+
+    # # This is known to fail and should be avoided
+    # def test_get_full_file_path_error(self):
+    #     # Given
+    #     project = create_project()
+    #     file_path = 'path/to/file/'
+    #     file_name = ''
+    #
+    #     # When
+    #     relative_path, full_path = project.get_full_file_path(file_path, file_name)
+    #
+    #     # Then
+    #     assert full_path == '/temp/gpt-pilot-test/path/to/file/'
+
+
+class TestProjectFileLists:
+    def setup_method(self):
+        # Given a project
+        project = create_project()
+        self.project = project
+        project.set_root_path(os.path.join(os.path.dirname(__file__), '../../workspace/directory_tree'))
+        project.project_description = 'Test Project'
+        project.development_plan = [{
+            'description': 'Test User Story',
+            'programmatic_goal': 'Test Programmatic Goal',
+            'user_review_goal': 'Test User Review Goal',
+        }]
+
+        # with directories including common.IGNORE_FOLDERS
+        src = os.path.join(project.root_path, 'src')
+        os.makedirs(src, exist_ok=True)
+        for dir in ['.git', '.idea', '.vscode', '__pycache__', 'node_modules', 'venv', 'dist', 'build']:
+            os.makedirs(os.path.join(project.root_path, dir), exist_ok=True)
+
+        # ...and files
+        with open(os.path.join(project.root_path, 'package.json'), 'w') as file:
+            json.dump({'name': 'test app'}, file, indent=2)
+        with open(os.path.join(src, 'main.js'), 'w') as file:
+            file.write('console.log("Hello World!");')
+
+        # and a non-empty .gpt-pilot directory
+        project.dot_pilot_gpt.write_project(project)
+
+    def test_get_directory_tree(self):
+        # When
+        tree = self.project.get_directory_tree()
+
+        # Then we should not be including the .gpt-pilot directory or other ignored directories
+        assert tree == '''
+|-- /
+|   |-- package.json
+|   |-- src/
+|   |   |-- main.js
+'''.lstrip()
+
+    @patch('helpers.Project.DevelopmentSteps.get_or_create', return_value=('test', True))
+    @patch('helpers.Project.File.get_or_create', return_value=('test', True))
+    @patch('helpers.Project.FileSnapshot.get_or_create', return_value=(MagicMock(), True))
+    def test_save_files_snapshot(self, mock_snap, mock_file, mock_step):
+        # Given a snapshot of the files in the project
+
+        # When we save the file snapshot
+        self.project.save_files_snapshot('test')
+
+        # Then the files should be saved to the project, but nothing from `.gpt-pilot/`
+        assert mock_file.call_count == 2
+        assert mock_file.call_args_list[0][1]['name'] == 'package.json'
+        assert mock_file.call_args_list[1][1]['name'] == 'main.js'