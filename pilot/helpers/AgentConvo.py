import json
import re
import subprocess
import uuid
from utils.style import color_yellow, color_yellow_bold

from database.database import get_saved_development_step, save_development_step, delete_all_subsequent_steps
from helpers.exceptions.TokenLimitError import TokenLimitError
from utils.function_calling import parse_agent_response, FunctionCallSet
from utils.llm_connection import create_gpt_chat_completion
from utils.utils import get_prompt, get_sys_message, capitalize_first_word_with_underscores
from logger.logger import logger
from prompts.prompts import ask_user
from const.llm import END_RESPONSE
from helpers.cli import running_processes


class AgentConvo:
    """
    Represents a conversation with an agent.

    Args:
        agent: An instance of the agent participating in the conversation.
    """

    def __init__(self, agent):
        # [{'role': 'system'|'user'|'assistant', 'content': ''}, ...]
        self.messages: list[dict] = []
        self.branches = {}
        self.log_to_user = True
        self.agent = agent
        self.high_level_step = self.agent.project.current_step

        # add system message
        system_message = get_sys_message(self.agent.role, self.agent.project.args)
        logger.info('\n>>>>>>>>>> System Prompt >>>>>>>>>>\n%s\n>>>>>>>>>>>>>>>>>>>>>>>>>>>>>>>>>>>',
                    system_message['content'])
        self.messages.append(system_message)

    def send_message(self, prompt_path=None, prompt_data=None, function_calls: FunctionCallSet = None):
        """
        Sends a message in the conversation.

        Args:
            prompt_path: The path to a prompt.
            prompt_data: Data associated with the prompt.
            function_calls: Optional function calls to be included in the message.

        Returns:
            The response from the agent.
        """
        # craft message
        self.construct_and_add_message_from_prompt(prompt_path, prompt_data)

        # TODO: move this if block (and the other below) to Developer agent - https://github.com/Pythagora-io/gpt-pilot/issues/91#issuecomment-1751964079
        # check if we already have the LLM response saved
        if self.agent.__class__.__name__ == 'Developer':
            self.agent.project.llm_req_num += 1
        development_step = get_saved_development_step(self.agent.project)
        if development_step is not None and self.agent.project.skip_steps:
            # if we do, use it
            print(color_yellow(f'Restoring development step with id {development_step.id}'))
            self.agent.project.checkpoints['last_development_step'] = development_step
            self.agent.project.restore_files(development_step.id)
            response = development_step.llm_response
            self.messages = development_step.messages

            if self.agent.project.skip_until_dev_step and str(
                    development_step.id) == self.agent.project.skip_until_dev_step:
                self.agent.project.skip_steps = False
                delete_all_subsequent_steps(self.agent.project)

                if 'delete_unrelated_steps' in self.agent.project.args and self.agent.project.args[
                    'delete_unrelated_steps']:
                    self.agent.project.delete_all_steps_except_current_branch()

            if development_step.token_limit_exception_raised:
                raise TokenLimitError(development_step.token_limit_exception_raised)
        else:
            # if we don't, get the response from LLM
            try:
                response = create_gpt_chat_completion(self.messages, self.high_level_step, self.agent.project,
                                                      function_calls=function_calls)
            except TokenLimitError as e:
                save_development_step(self.agent.project, prompt_path, prompt_data, self.messages, '', str(e))
                raise e

            # TODO: move this code to Developer agent - https://github.com/Pythagora-io/gpt-pilot/issues/91#issuecomment-1751964079
            if response != {} and self.agent.__class__.__name__ == 'Developer':
                development_step = save_development_step(self.agent.project, prompt_path, prompt_data, self.messages,
                                                         response)

        # TODO handle errors from OpenAI
        # It's complicated because calling functions are expecting different types of responses - string or tuple
        # https://github.com/Pythagora-io/gpt-pilot/issues/165 & #91
        if response == {}:
            logger.error('Aborting with "OpenAI API error happened"')
            raise Exception("OpenAI API error happened.")

        response = parse_agent_response(response, function_calls)
        message_content = self.format_message_content(response, function_calls)

        # TODO we need to specify the response when there is a function called
        # TODO maybe we can have a specific function that creates the GPT response from the function call
        logger.info('\n>>>>>>>>>> Assistant Prompt >>>>>>>>>>\n%s\n>>>>>>>>>>>>>>>>>>>>>>>>>>>>>>>>>>>>>>',
                    message_content)
        self.messages.append({"role": "assistant", "content": message_content})
        self.log_message(message_content)

        return response

    def format_message_content(self, response, function_calls):
        # TODO remove this once the database is set up properly
        if isinstance(response, str):
            return response
        else:
            # string_response = []
            # for key, value in response.items():
            #     string_response.append(f'# {key}')
            #
            #     if isinstance(value, list):
            #         if 'to_message' in function_calls:
            #             string_response.append(function_calls['to_message'](value))
            #         elif len(value) > 0 and isinstance(value[0], dict):
            #             string_response.extend([
            #                 f'##{i}\n' + array_of_objects_to_string(d)
            #                 for i, d in enumerate(value)
            #             ])
            #         else:
            #             string_response.extend(['- ' + r for r in value])
            #     else:
            #         string_response.append(str(value))
            #
            # return '\n'.join(string_response)
            return json.dumps(response)
        # TODO END

    def continuous_conversation(self, prompt_path, prompt_data, function_calls=None):
        """
        Conducts a continuous conversation with the agent.

        Args:
            prompt_path: The path to a prompt.
            prompt_data: Data associated with the prompt.
            function_calls: Optional function calls to be included in the conversation.

        Returns:
            List of accepted messages in the conversation.
        """
        self.log_to_user = False
        accepted_messages = []
        response = self.send_message(prompt_path, prompt_data, function_calls)

        # Continue conversation until GPT response equals END_RESPONSE
        while response != END_RESPONSE:
            user_message = ask_user(self.agent.project, response,
                                    hint=color_yellow("Do you want to add anything else? If not, ") + color_yellow_bold(
                                        'just press ENTER.'),
                                    require_some_input=False)

            if user_message == "":
                accepted_messages.append(response)

            logger.info('\n>>>>>>>>>> User Message >>>>>>>>>>\n%s\n>>>>>>>>>>>>>>>>>>>>>>>>>>>>>>>>>', user_message)
            self.messages.append({"role": "user", "content": user_message})
            response = self.send_message(None, None, function_calls)

        self.log_to_user = True
        return accepted_messages

    def save_branch(self, branch_name=None):
        if branch_name is None:
            branch_name = str(uuid.uuid4())
        self.branches[branch_name] = self.messages.copy()
        return branch_name

    def load_branch(self, branch_name, reload_files=True):
        self.messages = self.branches[branch_name].copy()
        if reload_files:
            # TODO make this more flexible - with every message, save metadata so every time we load a branch, reconstruct all messages from scratch
            self.replace_files()

    def replace_files(self):
<<<<<<< HEAD
        # TODO: https://github.com/Pythagora-io/gpt-pilot/issues/199 use git to restore the commit
        # files = self.agent.project.get_all_coded_files()
        # for msg in self.messages:
        #     if msg['role'] == 'user':
        #         for file in files:
        #             self.replace_file_content(msg['content'], file['path'], file['content'])
        pass

    # TODO: https://github.com/Pythagora-io/gpt-pilot/issues/199 - is this needed anymore?
    # def replace_file_content(self, message, file_path, new_content):
    #     escaped_file_path = re.escape(file_path)
    #
    #     pattern = rf'\*\*{{ {escaped_file_path} }}\*\*\n```\n(.*?)\n```'
    #
    #     new_section_content = f'**{{ {file_path} }}**\n```\n{new_content}\n```'
    #
    #     updated_message, num_replacements = re.subn(pattern, new_section_content, message, flags=re.DOTALL)
    #
    #     if num_replacements == 0:
    #         return message
    #
    #     return updated_message
=======
        files = self.agent.project.get_all_coded_files()
        for msg in self.messages:
            if msg['role'] == 'user':
                for file in files:
                    self.replace_file_content(msg['content'], file['path'], file['content'])

    def replace_file_content(self, message, file_path, new_content):
        escaped_file_path = re.escape(file_path)

        # Escape any \U in the file path
        escaped_file_path = escaped_file_path.replace("\\U", "\\\\U")

        pattern = rf'\*\*{{ {escaped_file_path} }}\*\*\n```\n(.*?)\n```'

        new_section_content = f'**{{ {file_path} }}**\n```\n{new_content}\n```'

        updated_message, num_replacements = re.subn(pattern, new_section_content, message, flags=re.DOTALL)

        if num_replacements == 0:
            return message

        return updated_message
>>>>>>> f801d5e9

    def convo_length(self):
        return len([msg for msg in self.messages if msg['role'] != 'system'])

    def log_message(self, content):
        """
        Logs a message in the conversation.

        Args:
            content: The content of the message to be logged.
        """
        print_msg = capitalize_first_word_with_underscores(self.high_level_step)
        if self.log_to_user:
            if self.agent.project.checkpoints['last_development_step'] is not None:
                print(color_yellow("\nDev step ") + color_yellow_bold(
                    str(self.agent.project.checkpoints['last_development_step'])) + '\n', end='')
            print(f"\n{content}\n", type='local')
        logger.info(f"{print_msg}: {content}\n")

    def to_context_prompt(self):
        logger.info(f'to_context_prompt({self.agent.project.current_step})')

        # TODO: get dependencies & versions from the project (package.json, requirements.txt, pom.xml, etc.)
        # Ideally, the LLM could do this, and we update it on load & whenever the file changes
        # ...or LLM generates a script for `.gpt-pilot/get_dependencies` that we run
        # https://github.com/Pythagora-io/gpt-pilot/issues/189
        return get_prompt('development/context.prompt', {
            'directory_tree': self.agent.project.get_directory_tree(),
            'running_processes': running_processes,
        })

    def to_playground(self):
        with open('const/convert_to_playground_convo.js', 'r', encoding='utf-8') as file:
            content = file.read()
        process = subprocess.Popen('pbcopy', stdin=subprocess.PIPE)
        process.communicate(content.replace('{{messages}}', str(self.messages)).encode('utf-8'))

    def remove_last_x_messages(self, x):
        logger.info('removing last %d messages: %s', x, self.messages[-x:])
        self.messages = self.messages[:-x]

    def construct_and_add_message_from_prompt(self, prompt_path, prompt_data):
        if prompt_path is not None and prompt_data is not None:
            prompt = get_prompt(prompt_path, prompt_data)
            logger.info('\n>>>>>>>>>> User Prompt >>>>>>>>>>\n%s\n>>>>>>>>>>>>>>>>>>>>>>>>>>>>>>>>>', prompt)
            self.messages.append({"role": "user", "content": prompt})

    def get_additional_info_from_user(self, function_calls: FunctionCallSet = None):
        """
        Asks user if he wants to make any changes to last message in conversation.

        Args:
            function_calls: Optional function calls to be included in the message.

        Returns:
            The response from the agent OR None if user didn't ask for change.
        """
        llm_response = None
        while True:
            print(color_yellow(
                "Please check this message and say what needs to be changed. If everything is ok just press ENTER", ))
            changes = ask_user(self.agent.project, self.messages[-1]['content'], require_some_input=False)
            if changes.lower() == '':
                break

            llm_response = self.send_message('utils/update.prompt',
                                             {'changes': changes},
                                             function_calls)

        logger.info('Getting additional info from user done')
        return llm_response<|MERGE_RESOLUTION|>--- conflicted
+++ resolved
@@ -181,7 +181,6 @@
             self.replace_files()
 
     def replace_files(self):
-<<<<<<< HEAD
         # TODO: https://github.com/Pythagora-io/gpt-pilot/issues/199 use git to restore the commit
         # files = self.agent.project.get_all_coded_files()
         # for msg in self.messages:
@@ -194,6 +193,9 @@
     # def replace_file_content(self, message, file_path, new_content):
     #     escaped_file_path = re.escape(file_path)
     #
+    #     # Escape any \U in the file path
+    #     escaped_file_path = escaped_file_path.replace("\\U", "\\\\U")
+    #
     #     pattern = rf'\*\*{{ {escaped_file_path} }}\*\*\n```\n(.*?)\n```'
     #
     #     new_section_content = f'**{{ {file_path} }}**\n```\n{new_content}\n```'
@@ -204,30 +206,6 @@
     #         return message
     #
     #     return updated_message
-=======
-        files = self.agent.project.get_all_coded_files()
-        for msg in self.messages:
-            if msg['role'] == 'user':
-                for file in files:
-                    self.replace_file_content(msg['content'], file['path'], file['content'])
-
-    def replace_file_content(self, message, file_path, new_content):
-        escaped_file_path = re.escape(file_path)
-
-        # Escape any \U in the file path
-        escaped_file_path = escaped_file_path.replace("\\U", "\\\\U")
-
-        pattern = rf'\*\*{{ {escaped_file_path} }}\*\*\n```\n(.*?)\n```'
-
-        new_section_content = f'**{{ {file_path} }}**\n```\n{new_content}\n```'
-
-        updated_message, num_replacements = re.subn(pattern, new_section_content, message, flags=re.DOTALL)
-
-        if num_replacements == 0:
-            return message
-
-        return updated_message
->>>>>>> f801d5e9
 
     def convo_length(self):
         return len([msg for msg in self.messages if msg['role'] != 'system'])
