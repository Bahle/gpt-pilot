import re
import requests
import os
import sys
import time
import json
import tiktoken
import questionary

from typing import List
from jinja2 import Environment, FileSystemLoader

from const.llm import MIN_TOKENS_FOR_GPT_RESPONSE, MAX_GPT_MODEL_TOKENS, MAX_QUESTIONS, END_RESPONSE
from logger.logger import logger
from termcolor import colored
from utils.utils import get_prompt_components, fix_json
from utils.spinner import spinner_start, spinner_stop


def connect_to_llm():
    pass


def get_prompt(prompt_name, data=None):
    if data is None:
        data = {}

    data.update(get_prompt_components())

    logger.debug(f"Getting prompt for {prompt_name}")  # logging here
    # Create a file system loader with the directory of the templates
    file_loader = FileSystemLoader('prompts')

    # Create the Jinja2 environment
    env = Environment(loader=file_loader)

    # Load the template
    template = env.get_template(prompt_name)

    # Render the template with the provided data
    output = template.render(data)

    return output


def get_tokens_in_messages(messages: List[str]) -> int:
    tokenizer = tiktoken.get_encoding("cl100k_base")  # GPT-4 tokenizer
    tokenized_messages = [tokenizer.encode(message['content']) for message in messages]
    return sum(len(tokens) for tokens in tokenized_messages)

#get endpoint and model name from .ENV file
model = os.getenv('MODEL_NAME')
endpoint = os.getenv('ENDPOINT')

def num_tokens_from_functions(functions, model=model):
    """Return the number of tokens used by a list of functions."""
    encoding = tiktoken.get_encoding("cl100k_base")

    num_tokens = 0
    for function in functions:
        function_tokens = len(encoding.encode(function['name']))
        function_tokens += len(encoding.encode(function['description']))

        if 'parameters' in function:
            parameters = function['parameters']
            if 'properties' in parameters:
                for propertiesKey in parameters['properties']:
                    function_tokens += len(encoding.encode(propertiesKey))
                    v = parameters['properties'][propertiesKey]
                    for field in v:
                        if field == 'type':
                            function_tokens += 2
                            function_tokens += len(encoding.encode(v['type']))
                        elif field == 'description':
                            function_tokens += 2
                            function_tokens += len(encoding.encode(v['description']))
                        elif field == 'enum':
                            function_tokens -= 3
                            for o in v['enum']:
                                function_tokens += 3
                                function_tokens += len(encoding.encode(o))
                        # else:
                        #     print(f"Warning: not supported field {field}")
                function_tokens += 11

        num_tokens += function_tokens

    num_tokens += 12
    return num_tokens


def create_gpt_chat_completion(messages: List[dict], req_type, min_tokens=MIN_TOKENS_FOR_GPT_RESPONSE,
                               function_calls=None):
    gpt_data = {
        'model': os.getenv('OPENAI_MODEL', 'gpt-4'),
        'n': 1,
        'max_tokens': 4096,
        'temperature': 1,
        'top_p': 1,
        'presence_penalty': 0,
        'frequency_penalty': 0,
        'messages': messages,
        'stream': True
    }

    if function_calls is not None:
        gpt_data['functions'] = function_calls['definitions']
        if len(function_calls['definitions']) > 1:
            gpt_data['function_call'] = 'auto'
        else:
            gpt_data['function_call'] = {'name': function_calls['definitions'][0]['name']}

    try:
        response = stream_gpt_completion(gpt_data, req_type)
        return response
    except Exception as e:
        error_message = str(e)

        # Check if the error message is related to token limit
        if "context_length_exceeded" in error_message.lower():
            raise Exception('Too many tokens in the request. Please try to continue the project with some previous development step.')
        else:
            print('The request to OpenAI API failed. Here is the error message:')
            print(e)


def delete_last_n_lines(n):
    for _ in range(n):
        # Move the cursor up one line
        sys.stdout.write('\033[F')
        # Clear the current line
        sys.stdout.write('\033[K')


def count_lines_based_on_width(content, width):
    lines_required = sum(len(line) // width + 1 for line in content.split('\n'))
    return lines_required


def retry_on_exception(func):
    def wrapper(*args, **kwargs):
        spinner = None

        while True:
            try:
                spinner_stop(spinner)
                return func(*args, **kwargs)
            except Exception as e:
                # Convert exception to string
                err_str = str(e)

                # If the specific error "context_length_exceeded" is present, simply return without retry
                if "context_length_exceeded" in err_str:
                    spinner_stop(spinner)
                    raise Exception("context_length_exceeded")
                if "rate_limit_exceeded" in err_str:
                    # Extracting the duration from the error string
                    match = re.search(r"Please try again in (\d+)ms.", err_str)
                    if match:
<<<<<<< HEAD
                        spinner = spinner_start(colored("Rate limited. Waiting...", 'yellow'))
=======
>>>>>>> bcfefd01
                        wait_duration = int(match.group(1)) / 1000
                        time.sleep(wait_duration)
                    continue

<<<<<<< HEAD
                spinner_stop(spinner)
                print(colored(f'There was a problem with request to openai API:', 'red'))
=======
                print(colored('There was a problem with request to openai API:', 'red'))
>>>>>>> bcfefd01
                print(err_str)

                user_message = questionary.text(
                    "Do you want to try make the same request again? If yes, just press ENTER. Otherwise, type 'no'.",
                    style=questionary.Style([
                        ('question', 'fg:red'),
                        ('answer', 'fg:orange')
                    ])).ask()

                if user_message != '':
                    return {}

    return wrapper


@retry_on_exception
def stream_gpt_completion(data, req_type):
    terminal_width = os.get_terminal_size().columns
    lines_printed = 2
    buffer = ""  # A buffer to accumulate incoming data

    def return_result(result_data, lines_printed):
        if buffer:
            lines_printed += count_lines_based_on_width(buffer, terminal_width)
        logger.info(f'lines printed: {lines_printed} - {terminal_width}')

        delete_last_n_lines(lines_printed)
        return result_data

    # spinner = spinner_start(colored("Waiting for OpenAI API response...", 'yellow'))
    # print(colored("Stream response from OpenAI:", 'yellow'))

    logger.info(f'Request data: {data}')

    # Check if the ENDPOINT is AZURE
    if endpoint == 'AZURE':
        # If yes, get the AZURE_ENDPOINT from .ENV file
        endpoint_url = os.getenv('AZURE_ENDPOINT') + '/openai/deployments/' + model + '/chat/completions?api-version=2023-05-15'
        headers = {
            'Content-Type': 'application/json',
            'api-key':  os.getenv('AZURE_API_KEY')
        }
    else:
        # If not, send the request to the OpenAI endpoint
        headers = {
            'Content-Type': 'application/json',
            'Authorization': 'Bearer ' + os.getenv("OPENAI_API_KEY")
        }
        endpoint_url = 'https://api.openai.com/v1/chat/completions'

    response = requests.post(
        endpoint_url,
        headers=headers,
        json=data,
        stream=True
    )

    # Log the response status code and message
    logger.info(f'Response status code: {response.status_code}')

    if response.status_code != 200:
        logger.debug(f'problem with request: {response.text}')
        raise Exception(f"API responded with status code: {response.status_code}. Response text: {response.text}")

    gpt_response = ''
    function_calls = {'name': '', 'arguments': ''}

    for line in response.iter_lines():
        # Ignore keep-alive new lines
        if line:
            line = line.decode("utf-8")  # decode the bytes to string

            if line.startswith('data: '):
                line = line[6:]  # remove the 'data: ' prefix

            # Check if the line is "[DONE]" before trying to parse it as JSON
            if line == "[DONE]":
                continue

            try:
                json_line = json.loads(line)
                if 'error' in json_line:
                    logger.error(f'Error in LLM response: {json_line}')
                    raise ValueError(f'Error in LLM response: {json_line["error"]["message"]}')

                if json_line['choices'][0]['finish_reason'] == 'function_call':
                    function_calls['arguments'] = load_data_to_json(function_calls['arguments'])
                    return return_result({'function_calls': function_calls}, lines_printed)

                json_line = json_line['choices'][0]['delta']

            except json.JSONDecodeError:
                logger.error(f'Unable to decode line: {line}')
                continue  # skip to the next line

            if 'function_call' in json_line:
                if 'name' in json_line['function_call']:
                    function_calls['name'] = json_line['function_call']['name']
                    print(f'Function call: {function_calls["name"]}')

                if 'arguments' in json_line['function_call']:
                    function_calls['arguments'] += json_line['function_call']['arguments']
                    print(json_line['function_call']['arguments'], end='', flush=True)

            if 'content' in json_line:
                content = json_line.get('content')
                if content:
                    buffer += content  # accumulate the data

                    # If you detect a natural breakpoint (e.g., line break or end of a response object), print & count:
                    if buffer.endswith("\n"):  # or some other condition that denotes a breakpoint
                        lines_printed += count_lines_based_on_width(buffer, terminal_width)
                        buffer = ""  # reset the buffer

                    gpt_response += content
                    print(content, end='', flush=True)

    print('\n')
    if function_calls['arguments'] != '':
        logger.info(f'Response via function call: {function_calls["arguments"]}')
        function_calls['arguments'] = load_data_to_json(function_calls['arguments'])
        return return_result({'function_calls': function_calls}, lines_printed)
    logger.info(f'Response message: {gpt_response}')
    new_code = postprocessing(gpt_response, req_type)  # TODO add type dynamically
    return return_result({'text': new_code}, lines_printed)


def postprocessing(gpt_response, req_type):
    return gpt_response


def load_data_to_json(string):
    return json.loads(fix_json(string))<|MERGE_RESOLUTION|>--- conflicted
+++ resolved
@@ -157,20 +157,13 @@
                     # Extracting the duration from the error string
                     match = re.search(r"Please try again in (\d+)ms.", err_str)
                     if match:
-<<<<<<< HEAD
                         spinner = spinner_start(colored("Rate limited. Waiting...", 'yellow'))
-=======
->>>>>>> bcfefd01
                         wait_duration = int(match.group(1)) / 1000
                         time.sleep(wait_duration)
                     continue
 
-<<<<<<< HEAD
                 spinner_stop(spinner)
-                print(colored(f'There was a problem with request to openai API:', 'red'))
-=======
                 print(colored('There was a problem with request to openai API:', 'red'))
->>>>>>> bcfefd01
                 print(err_str)
 
                 user_message = questionary.text(
