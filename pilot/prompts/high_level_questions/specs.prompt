I want you to create the {{ app_type }} (let's call it "{{ name }}") that can be described like this:
```
{{ prompt }}
<<<<<<< HEAD
```

I'm going to show you an overview of tasks that you need to do to lead the process of creating this {{ app_type }} and for each task, I will tell you an example of how would you solve this task for the example app.
Example app description: `Create a script that finds Youtube channels with the word "test" inside the channel name`.

Here is an overview of the tasks that you need to do:

1. Getting additional answers. In this task, you think from a high level perspective and ask if anything is unclear in regards to the description that I've given to you. Let's start with an MVP (Minimal Viable Product) - you don't need to ask questions to cover all possible edge cases but only questions that might be relevant to an initial project inception meeting with the client. I will answer your questions here so you have a better understanding of the app that needs to be built. In the example description, you could ask the following questions:
- `do you have a preferred programming language?`
- `will the script run locally, on-premises or in a cloud environment?`
- `do you want to enable user to be able to specify different word to search for in channel name?`
- `do you want to save the results in a CSV file on the disk?`

2. Break down user stories. In this task, you will think about the {{ app_type }} description and the answers from step #1 and create a list of all user stories. A user story is a description of how a user can interact with the {{ app_type }}. Each user story should have a distinct set of deliverables and/or testable outcomes. In the example description, user stories could be:
- `user will run the script from the CLI`
- `user will get the list of all channels in a CSV file`

3. Break down user tasks. In this task, you will think about the {{ app_type }} description, answers from step #1 and the user stories from the step #2 and create a list of user tasks that a user needs to do to interact with the {{ app_type }}. In the example description, user tasks could be:
- `user runs the CLI command in which they specify the keyword youtube channel needs to contain and the location where the CSV file will be saved to`

Let's start with the task #1 Getting additional answers. Think about the description for the {{ app_type }} "{{ name }}" and ask questions that you would like to get cleared before going onto breaking down the user stories.

{{no_microservices}}

{{single_question}}
=======
```
>>>>>>> bcc289ee
<|MERGE_RESOLUTION|>--- conflicted
+++ resolved
@@ -1,32 +1,4 @@
 I want you to create the {{ app_type }} (let's call it "{{ name }}") that can be described like this:
 ```
 {{ prompt }}
-<<<<<<< HEAD
-```
-
-I'm going to show you an overview of tasks that you need to do to lead the process of creating this {{ app_type }} and for each task, I will tell you an example of how would you solve this task for the example app.
-Example app description: `Create a script that finds Youtube channels with the word "test" inside the channel name`.
-
-Here is an overview of the tasks that you need to do:
-
-1. Getting additional answers. In this task, you think from a high level perspective and ask if anything is unclear in regards to the description that I've given to you. Let's start with an MVP (Minimal Viable Product) - you don't need to ask questions to cover all possible edge cases but only questions that might be relevant to an initial project inception meeting with the client. I will answer your questions here so you have a better understanding of the app that needs to be built. In the example description, you could ask the following questions:
-- `do you have a preferred programming language?`
-- `will the script run locally, on-premises or in a cloud environment?`
-- `do you want to enable user to be able to specify different word to search for in channel name?`
-- `do you want to save the results in a CSV file on the disk?`
-
-2. Break down user stories. In this task, you will think about the {{ app_type }} description and the answers from step #1 and create a list of all user stories. A user story is a description of how a user can interact with the {{ app_type }}. Each user story should have a distinct set of deliverables and/or testable outcomes. In the example description, user stories could be:
-- `user will run the script from the CLI`
-- `user will get the list of all channels in a CSV file`
-
-3. Break down user tasks. In this task, you will think about the {{ app_type }} description, answers from step #1 and the user stories from the step #2 and create a list of user tasks that a user needs to do to interact with the {{ app_type }}. In the example description, user tasks could be:
-- `user runs the CLI command in which they specify the keyword youtube channel needs to contain and the location where the CSV file will be saved to`
-
-Let's start with the task #1 Getting additional answers. Think about the description for the {{ app_type }} "{{ name }}" and ask questions that you would like to get cleared before going onto breaking down the user stories.
-
-{{no_microservices}}
-
-{{single_question}}
-=======
-```
->>>>>>> bcc289ee
+```