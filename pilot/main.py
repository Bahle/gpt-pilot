# main.py
from __future__ import print_function, unicode_literals
import builtins
import os

import sys
import traceback
from dotenv import load_dotenv
load_dotenv()

from utils.style import color_red
from utils.custom_print import get_custom_print
from helpers.Project import Project
from utils.arguments import get_arguments
from utils.exit import exit_gpt_pilot
from logger.logger import logger
from database.database import database_exists, create_database, tables_exist, create_tables, get_created_apps_with_steps


def init():
    # Check if the "euclid" database exists, if not, create it
    if not database_exists():
        create_database()

    # Check if the tables exist, if not, create them
    if not tables_exist():
        create_tables()

    arguments = get_arguments()

    logger.info('Starting with args: %s', arguments)

    return arguments


if __name__ == "__main__":
    ask_feedback = True
    try:
        # sys.argv.append('--ux-test=' + 'continue_development')
        args = init()
        builtins.print, ipc_client_instance = get_custom_print(args)

        if '--api-key' in args:
            os.environ["OPENAI_API_KEY"] = args['--api-key']
        if '--get-created-apps-with-steps' in args:
            print({ 'db_data': get_created_apps_with_steps() }, type='info')
        elif '--ux-test' in args:
            from test.ux_tests import run_test
            run_test(args['--ux-test'], args)
        else:
            # TODO get checkpoint from database and fill the project with it
            project = Project(args, ipc_client_instance=ipc_client_instance)
            project.start()
<<<<<<< HEAD
    except KeyboardInterrupt:
        exit_gpt_pilot()
    except Exception as e:
        print(color_red('---------- GPT PILOT EXITING WITH ERROR ----------'))
        traceback.print_exc()
        print(color_red('--------------------------------------------------'))
        exit_gpt_pilot(False)
=======
            project.finish()
    except Exception:
        print(red('---------- GPT PILOT EXITING WITH ERROR ----------'))
        traceback.print_exc()
        print(red('--------------------------------------------------'))
        ask_feedback = False
>>>>>>> 624009b0
    finally:
        exit_gpt_pilot(ask_feedback)
        sys.exit(0)<|MERGE_RESOLUTION|>--- conflicted
+++ resolved
@@ -51,22 +51,12 @@
             # TODO get checkpoint from database and fill the project with it
             project = Project(args, ipc_client_instance=ipc_client_instance)
             project.start()
-<<<<<<< HEAD
-    except KeyboardInterrupt:
-        exit_gpt_pilot()
-    except Exception as e:
+            project.finish()
+    except Exception:
         print(color_red('---------- GPT PILOT EXITING WITH ERROR ----------'))
         traceback.print_exc()
         print(color_red('--------------------------------------------------'))
-        exit_gpt_pilot(False)
-=======
-            project.finish()
-    except Exception:
-        print(red('---------- GPT PILOT EXITING WITH ERROR ----------'))
-        traceback.print_exc()
-        print(red('--------------------------------------------------'))
         ask_feedback = False
->>>>>>> 624009b0
     finally:
         exit_gpt_pilot(ask_feedback)
         sys.exit(0)